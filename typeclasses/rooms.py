--- conflicted
+++ resolved
@@ -228,9 +228,6 @@
         if exits:
             string += "\n|wSorties :|n " + ", ".join(exits)
         if users or things:
-<<<<<<< HEAD
-            string += "\n|wVous voyez :|n " + ", ".join(users + things)
-=======
             # handle pluralization of things (never pluralize users)
             thing_strings = []
             for key, itemlist in sorted(things.iteritems()):
@@ -240,9 +237,8 @@
                 else:
                     key = itemlist[0].get_numbered_name(nitem, looker, key=key)[1]
                 thing_strings.append(key)
-            string += "\n|wYou see:|n " + list_to_string(users + thing_strings)
-
->>>>>>> f17c3d74
+            string += "\n|wVous voyez:|n " + list_to_string(users + thing_strings)
+
         return string
 
     def add_address(self, number, name):
