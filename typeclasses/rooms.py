# -*- coding: utf-8 -*-

"""
Room

Rooms are simple containers that has no location of their own.

"""

from collections import defaultdict
from math import sqrt
import re
from textwrap import wrap

from evennia.contrib.ingame_python.typeclasses import EventRoom
from evennia.contrib.ingame_python.utils import register_events
from evennia.utils.utils import lazy_property, list_to_string

from logic.object.sets import ObjectSet
from typeclasses.shared import AvenewObject, SharedAttributeHandler

# Constants
RE_KEYWORD = re.compile(r"\B\$\w+")

DESCRIBE = """
Before the room description is displayed.
This event is called on the room before it displays its description to
a character looking at it.  This is a good moment to add dynamism to
descriptions.  To do so, specify a keyword starting with a $ sign in
the text description.  In this event, you will then need to create a
variable with the same name, containing the text to be displayed.
For instance, if you have in your description:
    The terrain slopes $slope.
In the descrive event, you could have something like:
    slope = "east"
The final description will display:
    The terrains slopes east.
Obviously, using conditions in this event allows for more flexibility.

Variables you can use in this event:
    room: the room connected to this event.
    character: the character looking at the description.
"""

@register_events
class Room(AvenewObject, EventRoom):

    """
    A room with coords.

    Rooms are geographic objects with coordinates (X, Y, and Z) that
    are stored as tags.  This allows for a very quick search in the
    database, and simplify the task when retrieving a room at a given
    position, or looking for rooms around a given position.

    """

    _events = {
        "describe": (["room", "character"], DESCRIBE),
    }
    repr = "representations.room.RoomRepr"
    building_menu = "menu.building.room.RoomBuildingMenu"

    @classmethod
    def get_room_at(cls, x, y, z):
        """
        Return the room at the given location or None if not found.

        Args:
            x (int): the X coord.
            y (int): the Y coord.
            z (int): the Z coord.

        Return:
            The room at this location (Room) or None if not found.

        """
        rooms = cls.objects.filter(
                db_tags__db_key=str(x), db_tags__db_category="coordx").filter(
                db_tags__db_key=str(y), db_tags__db_category="coordy").filter(
                db_tags__db_key=str(z), db_tags__db_category="coordz")
        if rooms:
            return rooms[0]

        return None

    @classmethod
    def get_room_with_ident(cls, ident):
        """
        Return the room with the given identifier or None if not found.

        Args:
            ident (str): the room identifier.

        Return:
            The room with this identifier (Room) or None if not found.

        """
        rooms = cls.objects.get_by_attribute(key="ident", value=ident)
        if rooms:
            return rooms[0]

        return None

    @classmethod
    def get_rooms_around(cls, x, y, z, distance):
        """Return the list of rooms around the given coords.

        This method returns a list of tuples (distance, room) that
        can easily be browsed.  This list is sorted by distance (the
        closest room to the specified position is always at the top
        of the list).

        Args:
            x (int): the X coord.
            y (int): the Y coord.
            z (int): the Z coord.
            distance (int): the maximum distance to the specified position.

        Returns:
            A list of tuples containing the distance to the specified
            position and the room at this distance.  Several rooms
            can be at equal distance from the position.

        """
        # Performs a quick search to only get rooms in a kind of rectangle
        x_r = list(reversed([str(x - i) for i in range(0, distance + 1)]))
        x_r += [str(x + i) for i in range(1, distance + 1)]
        y_r = list(reversed([str(y - i) for i in range(0, distance + 1)]))
        y_r += [str(y + i) for i in range(1, distance + 1)]
        z_r = list(reversed([str(z - i) for i in range(0, distance + 1)]))
        z_r += [str(z + i) for i in range(1, distance + 1)]
        wide = cls.objects.filter(
                db_tags__db_key__in=x_r, db_tags__db_category="coordx").filter(
                db_tags__db_key__in=y_r, db_tags__db_category="coordy").filter(
                db_tags__db_key__in=z_r, db_tags__db_category="coordz")

        # We now need to filter down this list to find out whether
        # these rooms are really close enough, and at what distance
        rooms = []
        for room in wide:
            x2 = int(room.tags.get(category="coordx"))
            y2 = int(room.tags.get(category="coordy"))
            z2 = int(room.tags.get(category="coordz"))
            distance_to_room = sqrt(
                    (x2 - x) ** 2 + (y2 - y) ** 2 + (z2 - z) ** 2)
            if distance_to_room <= distance:
                rooms.append((distance_to_room, room))

        # Finally sort the rooms by distance
        rooms.sort(key=lambda tup: tup[0])
        return rooms

    @lazy_property
    def attributes(self):
        return SharedAttributeHandler(self)

    @property
    def x(self):
        """Return the X coordinate or None."""
        x = self.tags.get(category="coordx")
        return int(x) if isinstance(x, str) else None

    @x.setter
    def x(self, x):
        """Change the X coordinate."""
        old = self.tags.get(category="coordx")
        if old is not None:
            self.tags.remove(old, category="coordx")
        if x is not None:
            self.tags.add(str(x), category="coordx")

    @property
    def y(self):
        """Return the Y coordinate or None."""
        y = self.tags.get(category="coordy")
        return int(y) if isinstance(y, str) else None

    @y.setter
    def y(self, y):
        """Change the Y coordinate."""
        old = self.tags.get(category="coordy")
        if old is not None:
            self.tags.remove(old, category="coordy")
        if y is not None:
            self.tags.add(str(y), category="coordy")

    @property
    def z(self):
        """Return the Z coordinate or None."""
        z = self.tags.get(category="coordz")
        return int(z) if isinstance(z, str) else None

    @z.setter
    def z(self, z):
        """Change the Z coordinate."""
        old = self.tags.get(category="coordz")
        if old is not None:
            self.tags.remove(old, category="coordz")
        if z is not None:
            self.tags.add(str(z), category="coordz")

    @property
    def ident(self):
        """Return the room identifier."""
        return self.db.ident

    @ident.setter
    def ident(self, ident):
        """Change the room ident."""
        old = self.db.ident
        self.db.ident = None

        # Check that no other room has this identifier
        if self.get_room_with_ident(ident):
            self.db.ident = old
            raise ValueError("the specified ident {} is being used by another room".format(repr(ident)))

        self.db.ident = ident

    @property
    def prototype(self):
        """Return the room prototyype or None."""
        return self.db.prototype

    @prototype.setter
    def prototype(self, prototype):
        """Change the room prototype."""
        if self.db.prototype:
            self.db.prototype.remove_room(self)

        if prototype:
            prototype.add_room(self)
        self.db.prototype = prototype

    def return_appearance(self, looker):
        """
        This formats a description. It is the hook a 'look' command
        should call.

        Args:
            looker (Object): Object doing the looking.

        """
        objects = ObjectSet()
        if not looker:
            return

        # Get and identify all objects
        visible = (con for con in self.contents if con != looker and
                                                    con.access(looker, "view"))

        exits = []
        for con in visible:
            key = con.get_display_name(looker)
            if con.destination:
                exits.append(key)
            else:
                objects.append(con)

        # Get description, build string
        string = "|c%s|n" % self.get_display_name(looker)
        desc = self.db.desc
        if desc:
            # Format the string
            description = desc

            # Process through the description keywords ($example)
            vars = {}
            if self.db.prototype:
                if self.db.prototype.db.desc:
                    vars["parent"] = self.db.prototype.db.desc

            self.callbacks.call("describe", self, looker)
            match = RE_KEYWORD.search(description)
            while match:
                keyword = match.group()[1:]
                if keyword in vars:
                    var = vars[keyword]
                else:
                    var = self.callbacks.get_variable(keyword)

                start, end = match.span()
                description = description[:start] + var + description[end:]
                match = RE_KEYWORD.search(description)

            # Wrap the description
            final = ""
            for line in description.splitlines():
                if len(line) >= 75:
                    line = "\n".join(wrap("   " + line, 75))
                final += "\n" + line
            description = final
        else:
            description = ""

        string += description

        if exits:
            string += "\n|wSorties :|n " + ", ".join(exits)

        if objects:
<<<<<<< HEAD
            string += "\n|wVous voyez :|n " + list_to_string(objects.names(looker))
=======
            string += "\n|wYou see:|n " + list_to_string(objects.names(looker), endsep="and")
>>>>>>> f31ee895

        return string

    def add_address(self, number, name):
        """
        Add the specified address(es) to this room.

        Args:
            number (int or tuple): number(s) to be connected to this road.
            name (str): the name of the road to be connected to.

        Example:
            room.add_address(3, "first street")
            room.add_address((4, 6), "colony street")

        """
        name = name.lower()
        numbers = (number, ) if isinstance(number, int) else number
        if not self.tags.get(name, category="road"):
            self.tags.add(name, category="road")

        # Add the individual numbers
        if self.db.addresses is None:
            self.db.addresses = {}
        if name not in self.db.addresses:
            self.db.addresses[name] = {}
        addresses = self.db.addresses[name]
        for n in numbers:
            tag = "{} {}".format(n, name)
            if not self.tags.get(name, category="address"):
                self.tags.add(tag, category="address")
            if n not in addresses:
                addresses[n] = ""

    def del_address(self, number, name):
        """
        Remove the address and specific tags.

        Args:
            number (int or tuple): the numbers to be removed.
            name (str): the name of the road to be removed.

        Note:
            This method doesn't remove a road, it just disconnects
            this room from the road name and number.  Meaning that it
            will be inaccessible from the road complex, and the road
            complex will be inaccessible from this road as well.

        """
        name = name.lower()
        numbers = (number, ) if isinstance(number, int) else number
        if self.tags.get(name, category="road"):
            self.tags.remove(name, category="road")

        # Remove the individual numbers
        addresses = self.attributes.get("addresses", {}).get(name, {})
        for n in numbers:
            tag = "{} {}".format(n, name)
            if self.tags.get(name, category="address"):
                self.tags.remove(tag, category="address")
            if n in addresses:
                del addresses[n]


class VehicleRoom(Room):

    """A custom room to fit in vehicle."""

    def return_appearance(self, looker):
        """
        This formats a description. It is the hook a 'look' command
        should call.

        Args:
            looker (Object): Object doing the looking.

        """
        string = Room.return_appearance(self, looker)
        if string is not None:
            string += "\n" + self.location.control_panel(looker)

        return string<|MERGE_RESOLUTION|>--- conflicted
+++ resolved
@@ -300,11 +300,7 @@
             string += "\n|wSorties :|n " + ", ".join(exits)
 
         if objects:
-<<<<<<< HEAD
-            string += "\n|wVous voyez :|n " + list_to_string(objects.names(looker))
-=======
-            string += "\n|wYou see:|n " + list_to_string(objects.names(looker), endsep="and")
->>>>>>> f31ee895
+            string += "\n|wVous voyez :|n " + list_to_string(objects.names(looker), endsep="et")
 
         return string
 
