--- conflicted
+++ resolved
@@ -178,7 +178,6 @@
             if hasattr(self, "equipment"):
                 candidates += self.equipment.all(only_visible=True)
 
-<<<<<<< HEAD
         if isinstance(searchdata, basestring):
             if searchdata.lower() in ("ici", ):
                 searchdata = "here"
@@ -187,15 +186,12 @@
             if searchdata.startswith("/") and all(char.isdigit() for char in searchdata[1:]):
                 searchdata = "#" + searchdata[1:]
 
-        return super(AvenewObject, self).search(searchdata, candidates=candidates, **kwargs)
-=======
         results = super(AvenewObject, self).search(searchdata, candidates=candidates, **kwargs)
         if kwargs.get("quiet", False):
             results = list(results)
             results.sort(key=lambda obj: obj.attributes.get("_moved_at", 0))
 
         return results
->>>>>>> 32e402fd
 
 
 class SharedAttributeHandler(AttributeHandler):
