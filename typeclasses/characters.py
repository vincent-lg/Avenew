--- conflicted
+++ resolved
@@ -1,8 +1,4 @@
-<<<<<<< HEAD
 # -*-coding:Utf-8 -*
-=======
-# -*- coding: utf-8 -*-
->>>>>>> 6bcafded
 
 """
 Characters
@@ -96,7 +92,32 @@
 
         return behaviors
 
-<<<<<<< HEAD
+    def at_before_say(self, message, **kwargs):
+        """
+        Before the object says something.
+
+        This hook is by default used by the 'say' and 'whisper'
+        commands as used by this command it is called before the text
+        is said/whispered and can be used to customize the outgoing
+        text from the object. Returning `None` aborts the command.
+
+        Args:
+            message (str): The suggested say/whisper text spoken by self.
+        Kwargs:
+            whisper (bool): If True, this is a whisper rather than
+                a say. This is sent by the whisper command by default.
+                Other verbal commands could use this hook in similar
+                ways.
+            receivers (Object or iterable): If set, this is the target or targets for the say/whisper.
+
+        Returns:
+            message (str): The (possibly modified) text to be spoken.
+
+        """
+        # Escape | and {} (color codes and mapping)
+        message = message.replace("|", "||")
+        return super(Character, self).at_before_say(message)
+
     def at_say(self, speech, **kwargs):
         """Say something."""
         if kwargs.get("whisper"):
@@ -107,46 +128,6 @@
             msg_self = "Vous dites : {speech}"
             msg_receivers = ""
             msg_location = "{object} dit : {speech}"
-=======
-    def at_before_say(self, message, **kwargs):
-        """
-        Before the object says something.
-
-        This hook is by default used by the 'say' and 'whisper'
-        commands as used by this command it is called before the text
-        is said/whispered and can be used to customize the outgoing
-        text from the object. Returning `None` aborts the command.
-
-        Args:
-            message (str): The suggested say/whisper text spoken by self.
-        Kwargs:
-            whisper (bool): If True, this is a whisper rather than
-                a say. This is sent by the whisper command by default.
-                Other verbal commands could use this hook in similar
-                ways.
-            receivers (Object or iterable): If set, this is the target or targets for the say/whisper.
-
-        Returns:
-            message (str): The (possibly modified) text to be spoken.
-
-        """
-        # Escape | and {} (color codes and mapping)
-        message = message.replace("|", "||")
-        return super(Character, self).at_before_say(message)
-
-    def at_say(self, speech, **kwargs):
-        """Say something."""
-        if kwargs.get("whisper"):
-            msg_self = "You whisper to {all_receivers}: {speech}"
-            msg_receivers = "{object} whispers to you: {speech}"
-            msg_location = None
-        else:
-            msg_self = "You say: {speech}"
-            msg_receivers = ""
-            msg_location = "{object} says: {speech}"
->>>>>>> 6bcafded
-        super(Character, self).at_say(speech, msg_self=msg_self,
-                msg_location=msg_location, msg_receivers=msg_receivers)
 
     def display_turns(self, vehicle, crossroad):
         """Called to display the list of available exits."""
