--- conflicted
+++ resolved
@@ -66,11 +66,7 @@
         elif type == "salle":
             to_do = parse_room(document, author, messages)
         else:
-<<<<<<< HEAD
-            messages.append((line, "Type inconnu : {}".format(type)))
-=======
-            messages.append((1, line, "Unknown type: {}".format(type)))
->>>>>>> 73debdf3
+            messages.append((1, line, "Type inconnu : {}".format(type)))
 
         # Apply to_do, if appropriate
         if to_do:
@@ -103,13 +99,8 @@
     line = document.get("--begin", -1)
     ident = get_field(document, "ident", basestring, True, "", messages).strip()
     if not ident:
-<<<<<<< HEAD
-        messages.append((line,
+        messages.append((2, line,
                 "Un prototype de salle (psalle) a besoin d'avoir un champ valide nommé 'ident'."))
-=======
-        messages.append((2, line,
-                "A proom needs to have a valid field name 'ident'."))
->>>>>>> 73debdf3
         return
 
     if isinstance(ident, unicode):
@@ -122,11 +113,7 @@
         to_do.append((setattr, ["db.desc", desc], {}))
 
     # All is right, confirmation
-<<<<<<< HEAD
-    messages.append((line, "Le prototype de salle '{}' a bien été créé ou mis à jour.".format(ident)))
-=======
-    messages.append((0, line, "The proom '{}' was succesfully created or updated.".format(ident)))
->>>>>>> 73debdf3
+    messages.append((0, line, "Le prototype de salle '{}' a bien été créé ou mis à jour.".format(ident)))
 
     return to_do
 
@@ -136,13 +123,8 @@
     line = document.get("--begin", -1)
     ident = get_field(document, "ident", basestring, True, "", messages).strip()
     if not ident:
-<<<<<<< HEAD
-        messages.append((line,
+        messages.append((2, line,
                 "Une salle a besoin d'avoir un champ valide nommé 'ident'."))
-=======
-        messages.append((2, line,
-                "A room needs to have a valid field name 'ident'."))
->>>>>>> 73debdf3
         return
 
     if isinstance(ident, unicode):
@@ -162,26 +144,16 @@
     if coords:
         # Check that X, Y and Z are integers
         if len(coords) != 3:
-<<<<<<< HEAD
-            messages.append((line, "Les coordonnées (champ 'coords') de cette salle doivent contenir une liste avec trois arguments : les coordonnées X, Y et Z. Exemple : coords: [1, 2, -5]"))
+            messages.append((1, line, "Les coordonnées (champ 'coords') de cette salle doivent contenir une liste avec trois arguments : les coordonnées X, Y et Z. Exemple : coords: [1, 2, -5]"))
         elif not all([coord is None or isinstance(coord, int) for coord in coords]):
-            messages.append((line, "Champ 'coords' : la seule valeur possible pour chacunes des coordonnées est une valeur nulle (none) ou un nombre entier."))
-=======
-            messages.append((1, line, "The room coordinates ('coords' field) expects three arguments: X, Y and Z in a list.  Example: coords: [1, 2, -5]"))
-        elif not all([coord is None or isinstance(coord, int) for coord in coords]):
-            messages.append((1, line, "Field 'coords': the only acceptable value of each coordinate is either none or an integer"))
->>>>>>> 73debdf3
+            messages.append((1, line, "Champ 'coords' : la seule valeur possible pour chacunes des coordonnées est une valeur nulle (none) ou un nombre entier."))
         else:
             x, y, z = coords
 
             # Check that these coords are free or that the same ident is shared by both
             other = Room.get_room_at(x, y, z)
             if other and other.ident != ident:
-<<<<<<< HEAD
-                messages.append((line, "Une autre salle (/{}, ident='{}') existe déjà à ces coordonnées (X={}, Y={}, Z={}). Ceci est considéré comme une erreu puisque deux salles ne peuvent avoir les mêmes coordonnées. Si elles possèdent également le même identifiant, la salle existante sera mise à jour avec les nouvelles coordonnées. Corrigez l'erreur avant de mettre en ligne ce fichier de nouveau.".format(other.id, other.ident, x, y, z)))
-=======
-                messages.append((1, line, "Another room (#{}, ident='{}') already exists at these coordinates (X={}, Y={}, Z={}).  This is considered to be an error since two rooms cannot share the same coordinates.  If they had the same ident, the former will be updated.  Fix the issue before proceeding.".format(other.id, other.ident, x, y, z)))
->>>>>>> 73debdf3
+                messages.append((1, line, "Une autre salle (/{}, ident='{}') existe déjà à ces coordonnées (X={}, Y={}, Z={}). Ceci est considéré comme une erreu puisque deux salles ne peuvent avoir les mêmes coordonnées. Si elles possèdent également le même identifiant, la salle existante sera mise à jour avec les nouvelles coordonnées. Corrigez l'erreur avant de mettre en ligne ce fichier de nouveau.".format(other.id, other.ident, x, y, z)))
             else:
                 to_do.append((setattr, ["x", x], {}))
                 to_do.append((setattr, ["y", y], {}))
@@ -198,11 +170,7 @@
         to_do.append((setattr, ["db.desc", desc], {}))
 
     # All is right, confirmation
-<<<<<<< HEAD
-    messages.append((line, "La salle '{}' a été créée ou mise à jour avec succès.".format(ident)))
-=======
-    messages.append((0, line, "The room '{}' was succesfully created or updated.".format(ident)))
->>>>>>> 73debdf3
+    messages.append((0, line, "La salle '{}' a été créée ou mise à jour avec succès.".format(ident)))
 
     return to_do
 
@@ -235,24 +203,14 @@
                 types = [types]
 
             expected = ", ".join([str(t) for t in types])
-<<<<<<< HEAD
-            messages.append((line,
+            messages.append((1, line,
                     "Le champ '{}' à la ligne {} n'est pas du bon type : {} attendu mais {} reçu".format(
-=======
-            messages.append((1, line,
-                    "The field '{}' at line {} isn't of the proper type: {} expected but {} received".format(
->>>>>>> 73debdf3
                     field_name, line, expected, type(value))))
             return default
 
         return value
     elif required:
-<<<<<<< HEAD
-        messages.append((line,
+        messages.append((1, line,
                 "Dans le document débutant à la ligne {}, le champ '{}' est attendu, et n'est pas présent dans le fichier mis en ligne.".format(line, field_name)))
-=======
-        messages.append((1, line,
-                "In the document beginning at line {}, the '{}' field is required, yet has not been specified.".format(line, field_name)))
->>>>>>> 73debdf3
 
     return default