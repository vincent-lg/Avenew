# -*- coding: utf-8 -*-

"""Batch YAML reader, used to batch-build using YAML format.

In some respect, the batch-YAML utility is similar to the batch command or
batch code processor.  However, it is designed to offer a friendlier
interface to builders.  From the website (the builder web portal), builders
can upload the YAML file containing the area they have built.  YAML being a
very simple format, it is both easy to use and to read.  This sytstem allows
for relative independence in work (builders can work on one or several
files without knowing or caring about the other builders') while quicly
updating and replicating changes.  The workflow suggested by Avenew is as
follows:

1. Builders create their YAML files and describe their areas in it.
2. They install Avenew on their system and upload their YAML file locally, to see if it is correctly processed.
3. They check the proper working of their areas, locally.
4. They then upload their files to the server.

When some modification has to be made to an area, the proper workflow for
builders is to:

1. Fix the changes in their file (this is much easier to do to fix spelling errors for instance).,
2. Upload their file again.

The server will not duplicate all data and check, each time, that the
information is to be created or updated.

"""

from logic.geo import NAME_DIRECTIONS
from typeclasses.prototypes import PRoom
from typeclasses.rooms import Room
from world.batch import *
from world.log import batch as log
from world.utils import load_YAML

## Constants
NO_DOCUMENTS = """
    Le fichier que vous avez mis en ligne ne contient pas une liste valide
    de documents YAML. Consulter
    <a href=\"/wiki/doc/YAML\"">la syntaxe du fichier YML</a> pour une explication détaillée.
"""

def batch_YAML(content, author):
    """Apply a batch YAML file or stream.

    Args:
        content (stream): the YAML content to be processed.
        author (Object): the author of the change.

    """
    log.info("Batch YML start processing...")
    documents = load_YAML(content)
    messages = []

    if not isinstance(documents, list):
        messages.append(3, 0, NO_DOCUMENTS)
        return 0

    delayed = []
    for document in documents:
        to_do = []
        line = document.get("--begin", 0)
        messages.append((1, line, ""))
        type = document.get("type", [None, None])[0]

<<<<<<< HEAD
        if type == "psalle":
=======
        if type == "info":
            continue
        elif type == "proom":
>>>>>>> d78fda0a
            to_do = parse_proom(document, author, messages)
        elif type == "salle":
            to_do = parse_room(document, author, messages)
        elif type == "crossroad":
            to_do = parse_crossroad(document, author, messages)
        else:
            messages.append((1, line, "Type inconnu : {}".format(type)))

        # Apply to_do, if appropriate
        if to_do:
            first = to_do[0]
            del to_do[0]
            function, args, kwargs = first
            obj = function(*args, **kwargs)

            i = 0
            for function, args, kwargs in list(to_do):
                if kwargs.get("delay"):
                    del kwargs["delay"]
                    delayed.append((function, args, kwargs))
                    i += 1
                    continue

                if function is setattr:
                    key, value = args
                    subobj = obj
                    if "." in key:
                        for subkey in key.split(".")[:-1]:
                            subobj = getattr(subobj, subkey)
                    setattr(subobj, key.split(".")[-1], value)
                    continue
                elif isinstance(function, basestring):
                    function = getattr(obj, function)
                else:
                    args.insert(0, obj)

                function(*args, **kwargs)
                del to_do[i]

    # Apply delayed to_do
    for function, args, kwargs in delayed:
        for arg in args:
            log.info("{}".format(arg.__class__))
        function(*args, **kwargs)

    log.info("Batch YML processed.")
    return messages

def parse_proom(document, author, messages):
    """Parse a YAML document describing a room prototype."""
    to_do = []
    line = document.get("--begin", 0)
    ident = get_field(document, "ident", basestring, True, "", messages).strip()
    if not ident:
        messages.append((2, line,
                "Un prototype de salle (psalle) a besoin d'avoir un champ valide nommé 'ident'."))
        return

    if isinstance(ident, unicode):
        ident = ident.encode("utf-8")
    to_do.append((get_proom, [ident], {}))

    # Handle the description
    desc = describe(get_field(document, "description", basestring, False, "", messages))
    if desc:
        to_do.append((setattr, ["db.desc", desc], {}))

    # All is right, confirmation
    messages.append((0, line, "Le prototype de salle '{}' a bien été créé ou mis à jour.".format(ident)))

    return to_do

def parse_room(document, author, messages):
    """Parse a YAML document describing a room."""
    to_do = []
    line = document.get("--begin", 0)
    ident = get_field(document, "ident", basestring, True, "", messages).strip()
    if not ident:
        messages.append((2, line,
                "Une salle a besoin d'avoir un champ valide nommé 'ident'."))
        return

    if isinstance(ident, unicode):
        ident = ident.encode("utf-8")
    to_do.append((get_room, [ident], {}))

    # Handle the prototype
    prototype = get_field(document, "prototype", basestring, False, "", messages).strip()
    if prototype:
        if isinstance(prototype, unicode):
            prototype = prototype.encode("utf-8")
        proom = get_proom(prototype)
        to_do.append((setattr, ["prototype", proom], {}))

    # Handle the coordinates
    coords = get_field(document, "coords", list, False, [None, None, None], messages)
    if coords:
        # Check that X, Y and Z are integers
        if len(coords) != 3:
            messages.append((1, line, "Les coordonnées (champ 'coords') de cette salle doivent contenir une liste avec trois arguments : les coordonnées X, Y et Z. Exemple : coords: [1, 2, -5]"))
        elif not all([coord is None or isinstance(coord, int) for coord in coords]):
            messages.append((1, line, "Champ 'coords' : la seule valeur possible pour chacunes des coordonnées est une valeur nulle (none) ou un nombre entier."))
        else:
            x, y, z = coords

            # Check that these coords are free or that the same ident is shared by both
            other = Room.get_room_at(x, y, z)
            if other and other.ident != ident:
                messages.append((1, line, "Une autre salle (/{}, ident='{}') existe déjà à ces coordonnées (X={}, Y={}, Z={}). Ceci est considéré comme une erreu puisque deux salles ne peuvent avoir les mêmes coordonnées. Si elles possèdent également le même identifiant, la salle existante sera mise à jour avec les nouvelles coordonnées. Corrigez l'erreur avant de mettre en ligne ce fichier de nouveau.".format(other.id, other.ident, x, y, z)))
            else:
                to_do.append((setattr, ["x", x], {}))
                to_do.append((setattr, ["y", y], {}))
                to_do.append((setattr, ["z", z], {}))

    # Handle the title
    title = get_field(document, "titre", basestring, False, "", messages).strip()
    if title:
        to_do.append((setattr, ["key", title], {}))

    # Handle the description
    desc = describe(get_field(document, "description", basestring, False, "", messages))
    if desc:
        to_do.append((setattr, ["db.desc", desc], {}))

    # Handle the exits
    exits = get_field(document, "sorties", list, False, [], messages)
    for exit in exits:
        if not isinstance(exit, dict):
            messages.append((1, line, "Cette salle définit des soties dans un format invalide. Le format attendu est une liste de dictionnaires. Vérifiez la syntaxe des exemples proposés."))
            break

        to_do.extend(parse_exit(exit, author, messages))

    # All is right, confirmation
    messages.append((0, line, "La salle '{}' a été créée ou mise à jour avec succès.".format(ident)))

    return to_do

def parse_exit(document, author, messages):
    """Parse a single exit."""
    line = document.get("--begin", 0)
    args = []
    kwargs = {}
    direction = get_field(document, "direction", basestring, True, "", messages).lower().strip()
    if not direction:
        messages.append((2, line,
                "Une sortie doit posséder un champ valide nommé 'direction'."))
        return []

    if isinstance(direction, unicode):
        direction = direction.encode("utf-8")

    if direction not in NAME_DIRECTIONS.keys():
        messages.append((2, line,
                "Une sortie a été définie avec une direction incorrecte : '{}'.".format(direction)))
        return []
    args.append(direction)

    # Handle the destination
    destination = get_field(document, "destination", basestring, True, "", messages).strip()
    if not destination:
        return []
    else:
        if isinstance(destination, unicode):
            destination = destination.encode("utf-8")
        room = get_room(destination)
        args.append(room)

    # Handle the name
    name = get_field(document, "nom", basestring, False, "", messages).strip()
    if name:
        kwargs["name"] = name

    # Handle the aliases
    aliases = get_field(document, "alias", list, False, [], messages)
    if aliases:
        for i, alias in enumerate(aliases):
            if not isinstance(alias, basestring):
                aliases[i] = str(alias)

        kwargs["aliases"] = aliases

    # All is right, confirmation
    messages.append((0, line, "La sortie '{}' menant vers '{}' a bien été créée ou mise à jour.".format(direction, destination)))

    return [(get_exit, args, kwargs)]

def parse_crossroad(document, author, messages):
    """Parse a YAML document describing a crossroad."""
    to_do = []
    line = document.get("--begin", 0)
    ident = get_field(document, "ident", basestring, True, "", messages).strip()
    if not ident:
        messages.append((2, line,
                "A crossroad needs to have a valid field name 'ident'."))
        return

    if isinstance(ident, unicode):
        ident = ident.encode("utf-8")

    # Handle the coordinates
    coords = get_field(document, "coords", list, False, [None, None, None], messages)
    if coords:
        # Check that X, Y and Z are integers
        if len(coords) != 3:
            messages.append((1, line, "The crossroad coordinates ('coords' field) expects three arguments: X, Y and Z in a list.  Example: coords: [1, 2, -5]"))
        elif not all([isinstance(coord, int) for coord in coords]):
            messages.append((1, line, "Field 'coords': the only acceptable value of each coordinate is an integer"))
        else:
            x, y, z = coords

            # Check that these coords are free or that the same ident is shared by both
            other = Crossroad.get_crossroad_at(x, y, z)
            if other and other.ident != ident:
                messages.append((1, line, "Another crossroad (#{}, ident='{}') already exists at these coordinates (X={}, Y={}, Z={}).  This is considered to be an error since two crossroads cannot share the same coordinates.  If they had the same ident, the former will be updated.  Fix the issue before proceeding.".format(other.id, other.ident, x, y, z)))
            else:
                to_do.append((get_crossroad, [x, y, z, ident], {}))

                # Be sure to create the crossroad right away
                origin = get_crossroad(x, y, z, ident)

    # Handle the streets
    streets = get_field(document, "streets", list, False, [], messages)
    for street in streets:
        if not isinstance(street, dict):
            messages.append((1, line, "This crossroad specifies streets, but not as a list of dictionaries.  Check your syntax."))
            break

        if "destination" not in street:
            messages.append((1, line, "This street crossroad doesn't have a 'destination' field."))
            continue

        destination, line = street["destination"]
        if isinstance(destination, unicode):
            destination = destination.encode("utf-8")
        destination = get_crossroad(ident=destination)
        name, line = street.get("name", ("unknown street", line))
        back, line = street.get("back", (True, line))
        to_do.append((add_road, [origin, destination, name, back], {"delay": True}))

    # All is right, confirmation
    messages.append((0, line, "The crossroad '{}' was succesfully created or updated.".format(ident)))

    return to_do

def get_field(document, field_name, types, required=True, default=None, messages=None):
    """Get the specified field, adding errors if appropriate.

    Args:
        document (dict): the document.
        field_name (str): the name of the field to get from the document.
        types (tuple): the authorized types of the field value.
        required (bool, optional): is this field mandatory?
        default (any, optional): the default value, returned if not present.
        messages (lsit): the list of messages, written in case of an error.

    """
    line = document.get("--begin", 0)

    if field_name in document:
        value = document[field_name]
        if isinstance(value, list):
            unpacked = []
            for v in value:
                if isinstance(v, (tuple, list)) and len(v) == 2:
                    unpacked.append(v[0])
                else:
                    unpacked.append(v)

            value = unpacked
        else:
            value, line = value

        if not isinstance(value, types):
            if isinstance(types, (list, tuple)):
                types = [types]

            expected = ", ".join([str(t) for t in types])
            messages.append((1, line,
                    "Le champ '{}' à la ligne {} n'est pas du bon type : {} attendu mais {} reçu".format(
                    field_name, line, expected, type(value))))
            return default

        return value
    elif required:
        messages.append((1, line,
                "Dans le document débutant à la ligne {}, le champ '{}' est attendu, et n'est pas présent dans le fichier mis en ligne.".format(line, field_name)))

    return default<|MERGE_RESOLUTION|>--- conflicted
+++ resolved
@@ -65,17 +65,13 @@
         messages.append((1, line, ""))
         type = document.get("type", [None, None])[0]
 
-<<<<<<< HEAD
-        if type == "psalle":
-=======
         if type == "info":
             continue
-        elif type == "proom":
->>>>>>> d78fda0a
+        elif type == "psalle":
             to_do = parse_proom(document, author, messages)
         elif type == "salle":
             to_do = parse_room(document, author, messages)
-        elif type == "crossroad":
+        elif type == "carrefour":
             to_do = parse_crossroad(document, author, messages)
         else:
             messages.append((1, line, "Type inconnu : {}".format(type)))
@@ -266,7 +262,7 @@
     ident = get_field(document, "ident", basestring, True, "", messages).strip()
     if not ident:
         messages.append((2, line,
-                "A crossroad needs to have a valid field name 'ident'."))
+                "Un carrefour doit avoir un champ 'ident'."))
         return
 
     if isinstance(ident, unicode):
@@ -277,16 +273,16 @@
     if coords:
         # Check that X, Y and Z are integers
         if len(coords) != 3:
-            messages.append((1, line, "The crossroad coordinates ('coords' field) expects three arguments: X, Y and Z in a list.  Example: coords: [1, 2, -5]"))
+            messages.append((1, line, "Le champ de coordonnées ('coords') de ce carrefour attend 3 arguments dans une liste (X, Y et Z). Vérifiez la syntaxe."))
         elif not all([isinstance(coord, int) for coord in coords]):
-            messages.append((1, line, "Field 'coords': the only acceptable value of each coordinate is an integer"))
+            messages.append((1, line, "Champ 'coords': la valeur de chaque coordonnée doit être un entier"))
         else:
             x, y, z = coords
 
             # Check that these coords are free or that the same ident is shared by both
             other = Crossroad.get_crossroad_at(x, y, z)
             if other and other.ident != ident:
-                messages.append((1, line, "Another crossroad (#{}, ident='{}') already exists at these coordinates (X={}, Y={}, Z={}).  This is considered to be an error since two crossroads cannot share the same coordinates.  If they had the same ident, the former will be updated.  Fix the issue before proceeding.".format(other.id, other.ident, x, y, z)))
+                messages.append((1, line, "Un autre carrefour (#{}, ident='{}') exite déjà à ces coordonnées (X={}, Y={}, Z={}). Ceci est considéré une erreur car deux carrefours ne peuvent partager les mêmes corodonnées et différents identifiants. Si ils possèdent le même identifiant cependant, l'ancien sera mis à jour. Corrigez l'erreur avant de réessayer.".format(other.id, other.ident, x, y, z)))
             else:
                 to_do.append((get_crossroad, [x, y, z, ident], {}))
 
@@ -294,26 +290,26 @@
                 origin = get_crossroad(x, y, z, ident)
 
     # Handle the streets
-    streets = get_field(document, "streets", list, False, [], messages)
+    streets = get_field(document, "rues", list, False, [], messages)
     for street in streets:
         if not isinstance(street, dict):
-            messages.append((1, line, "This crossroad specifies streets, but not as a list of dictionaries.  Check your syntax."))
+            messages.append((1, line, "Ce carrefour possède des rues mais qui ne sont pas décrites dans une liste de dictionnaires. Vérifiez la syntaxe."))
             break
 
         if "destination" not in street:
-            messages.append((1, line, "This street crossroad doesn't have a 'destination' field."))
+            messages.append((1, line, "La rue dans ce carrefour n'a pas de champ 'destination'."))
             continue
 
         destination, line = street["destination"]
         if isinstance(destination, unicode):
             destination = destination.encode("utf-8")
         destination = get_crossroad(ident=destination)
-        name, line = street.get("name", ("unknown street", line))
+        name, line = street.get("nom", ("unknown street", line))
         back, line = street.get("back", (True, line))
         to_do.append((add_road, [origin, destination, name, back], {"delay": True}))
 
     # All is right, confirmation
-    messages.append((0, line, "The crossroad '{}' was succesfully created or updated.".format(ident)))
+    messages.append((0, line, "Le carrefour '{}' a bien été créé ou mis à jour.".format(ident)))
 
     return to_do
 
