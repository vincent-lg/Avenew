--- conflicted
+++ resolved
@@ -1,12 +1,6 @@
 {% extends "base.html" %}
 {% block titleblock %}Portail des bâtisseurs{% endblock %}
 {% block content %}
-<<<<<<< HEAD
-<h2>Portail des bâtisseurs</h2>
-<p>Bienvenue, bâtisseur !</p>
-<ul>
-<li><a href="{% url 'builder:batch' %}">Bâtissage par fichier batch</a></li>
-=======
 <h2>Builder portal</h2>
 <p>Welcome, builders!  From hwere, you can learn more about Avenew, access
 specific guides and create the world.  Please read
@@ -15,6 +9,5 @@
 in Avenew.</p>
 <ul>
     <li><a href="{% url 'builder:batches' %}">Batch building</a></li>
->>>>>>> 4eeef4eb
 </ul>
 {% endblock %}