--- conflicted
+++ resolved
@@ -1,14 +1,9 @@
 {% extends "base.html" %}
 {% block titleblock %}Portail des bâtisseurs{% endblock %}
 {% block content %}
-<<<<<<< HEAD
 <h2>Portail des bâtisseurs</h2>
 <p>Bienvenue, bâtisseur !</p>
-=======
-<h2>Builder portal</h2>
-<p>Welcome, builder!</p>
 <ul>
-<li><a href="{% url 'builder:batch' %}">Batch building</a></li>
+<li><a href="{% url 'builder:batch' %}">Bâtissage par fichier batch</a></li>
 </ul>
->>>>>>> 73debdf3
 {% endblock %}