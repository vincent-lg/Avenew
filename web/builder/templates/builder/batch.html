{% extends "base.html" %}
{% block titleblock %}Batch pour les bâtisseurs{% endblock %}
{% block content %}
<h2>Batch en YML</h2>
<p>Bâtir par batch permet de créer de nombreuses salles ou autres informations (comme une zone complète) en mettant en ligne un simple fichier au format YAML.</p>
{% if messages %}
<h2>Résultat</h2>
<ul>
{% for message in messages %}
<<<<<<< HEAD
<li>Ligne {{ message.0 }}: {{message.1 }}</li>
=======
{% if message.2 %}
<li>
{% if message.1 > 0 %}
Line {{ message.1 }}:
{% endif %}
{{ message.2|safe }}</li>
{% endif %}
>>>>>>> 73debdf3
{% endfor %}
</ul>
{% endif %}
<h2>Mise en ligne</h2>
<form enctype="multipart/form-data" method="post" action=""/builder/batch/">
    {% csrf_token %}
    {{ form }}
    <input type="submit" value="Mettre en ligne" />
</form>
{% endblock %}<|MERGE_RESOLUTION|>--- conflicted
+++ resolved
@@ -7,17 +7,13 @@
 <h2>Résultat</h2>
 <ul>
 {% for message in messages %}
-<<<<<<< HEAD
-<li>Ligne {{ message.0 }}: {{message.1 }}</li>
-=======
 {% if message.2 %}
 <li>
 {% if message.1 > 0 %}
-Line {{ message.1 }}:
+Ligne {{ message.1 }} :
 {% endif %}
 {{ message.2|safe }}</li>
 {% endif %}
->>>>>>> 73debdf3
 {% endfor %}
 </ul>
 {% endif %}
