﻿# -*- coding: utf-8 -*-

"""This module contains the account connexion/creation menu nodes.

start: First login, prompted for username
    'new': create_account
    (any): username
username: check that the username exists
    'b': pre_start
    (any): password (if exists) or username (if not)

"""

from hashlib import sha256
from random import choice
import re
from smtplib import SMTPException
import socket
from textwrap import dedent

from django.conf import settings
from django.core.exceptions import ValidationError
from django.core.validators import validate_email
from evennia import logger
from evennia.server.models import ServerConfig
from evennia.utils import create, evmenu
from evennia.utils.utils import delay, random_string_from_module

from menu.character import _login, _options_choose_characters, _text_choose_characters
from typeclasses.accounts import Account
from web.mailgun.utils import send_email

## Constants
CONNECTION_SCREEN_MODULE = settings.CONNECTION_SCREEN_MODULE
LEN_PASSWD = 6
RE_VALID_USERNAME = re.compile(r"^[a-z0-9_.]{3,}$", re.I)

## Connection nodes
def start(caller):
    """The user should enter his/her username or NEW to create one.

    This node is called at the very beginning of the menu, when
    a session has been created OR if an error occurs further
    down the menu tree.  From there, users can either enter a
    username (if this username exists) or type NEW (capitalized
    or not) to create a new account.

    """
    text = random_string_from_module(CONNECTION_SCREEN_MODULE)
    text += "\n\nEntrez votre nom d'utilisateur ou |yNOUVEAU|n pour créer un nouveau compte."
    options = (
        {
            "key": "nouveau",
            "desc": "Créer un nouveau compte.",
            "goto": "create_account",
        },
        {
            "key": "_default",
            "desc": "Se connecter à un compte existant.",
            "goto": "username",
        },
    )
    return text, options

def username(caller, input):
    """Check that the username is an existing account.

    Check that the specified username exists.  If the username doesn't
    exist, display an error message and ask the user to either
    enter 'b' to go back, or to try again.
    If it does exist, move to the next node (enter password).

    """
    input = input.strip()
    accounts = Account.objects.filter(username__iexact=input)
    account = accounts[0] if accounts else None
    if account is None:
        text = dedent("""
            |rLe nom d'utilisateur {} n'existe pas encore. L'avez-vous déjà créé ?|n
                Entrez |yp|n pour revenir au menu de connexion.
                Ou essayez d'entrer un nom d'utilisateur pour s'y connecter.
        """.strip("\n")).format(input)
        options = (
            {
                "key": "p",
                "desc": "Revenir à l'écran de connexion.",
                "goto": "pre_start",
            },
            {
                "key": "_default",
                "desc": "Essayez à nouveau.",
                "goto": "username",
            },
        )
    else:
        caller.db._account = account
        locked = account.db._locked

        # The account is temporarily locked when a wrong password
        # has been supplied.  This lock shouldn't last more than
        # 3 seconds.
        if locked:
            text = "Veuillez patienter..."
        else:
            text = "Entrez le mot de passe pour accéder au compte {}.".format(
                    account.name)

        # Disables echo for the password
        caller.msg(echo=False)
        options = (
            {
                "key": "_default",
                "desc": "Entrez le mot de passe du compte.",
                "goto": "password",
            },
        )

    return text, options

def password(caller, input):
    """Ask the user to enter the password to this account.

    This is assuming the user exists (see 'create_username' and
    'create_password').  This node "loops" if needed:  if the
    user specifies a wrong password, offers the user to try
    again or to go back by entering 'b'.
    If the password is correct, then login.

    """
    input = input.strip()
    text = ""
    options = (
        {
            "key": "_default",
            "desc": "Entrez votre mot de passe.",
            "goto": "password",
        },
    )

    # Check the password
    account = caller.db._account

    # If the account is locked, the user has to wait (maximum
    # 3 seconds) before retrying
    if account.db._locked:
        text = "|gVeuillez patienter, vous ne pouvez pas encore entrer votre mot de passe.|n"
        return text, options

    bans = ServerConfig.objects.conf("server_bans")
    banned = bans and (any(tup[0] == account.name.lower() for tup in bans) \
            or any(tup[2].match(caller.address) for tup in bans if tup[2]))

    if not account.check_password(input):
        text = dedent("""
            |rMot de passe incorrect.|n
                Entrez |yp|n pour revenir à l'écran de connexion.
                Ou attendez 3 secondes avant d'essayer d'entrer le mot de passe de ce compte.
        """.strip("\n"))

        # Loops on the same node, lock for 3 seconds
        account.db._locked = True
        delay(3, _wrong_password, account)
        options = (
            {
                "key": "p",
                "desc": "Revenir à l'écran de connexion.",
                "goto": "pre_start",
            },
            {
                "key": "_default",
                "desc": "Entrez votre mot de passe de nouveau.",
                "goto": "password",
            },
        )
    elif banned:
        # This is a banned IP or name
        string = dedent("""
            |rVous avez été banni du jeu et ne pouvez vous connecter|n
            Si vous estimez que ce bannissesement est une erreur, contactez les administrateurs du jeu.
        """.strip("\n"))
        caller.msg(string)
        caller.sessionhandler.disconnect(
                caller, "Au revoir. Déconnexion...")
    else:
        # The password is correct, we can log into the account.
        caller.msg(echo=True)
        if not account.email:
            # Redirects to the node to set an email address
            text = _text_email_address(account)
            options = (
                {
                    "key": "_default",
                    "desc": "Entrez votre adresse e-mail.",
                    "goto": "email_address",
                },
            )
        elif not account.db.valid:
            # Redirects to the node for the validation code
            text = "Entrez votre code de validation à 4 chiffres."
            options = (
                {
                    "key": "_default",
                    "desc": "Entrez votre code de validation.",
                    "goto": "validate_account",
                },
            )
        else:
            _login(caller, account)
            text = ""
            options = _options_choose_characters(account)
            if not account.db._playable_characters:
                options = (
                    {
                        "key": "_default",
                        "desc": "Enter le prénom de votre personnage à créer.",
                        "goto": "create_first_name",
                    },
                )

    return text, options

# New account/account nodes
def create_account(caller):
    """Create a new account.

    This node simply prompts the user to enter a username.
    The input is redirected to 'create_username'.

    """
    text = dedent("""
        Bienvenue sur Avenew One ! Merci de vouloir créer un compte sur notre jeu!
        La première étape est de nous donner un nom d'utilisateur pour ce
        compte. Vous devrez l'entrer à chaque fois que vous souhaiterez vous
        connecter sur le jeu. Les noms d'utilisateurs n'ont pas à être identiques
        au nom de votre futur personnage sur le jeu. Il est conseillé de
        garder le nom d'utilisateur distinct de vos noms de personnage pour
        des raisons de sécurité. Une fois que votre compte sera créé, vous
        pourrez créer un personnage dans ce compte. Votre compte peut
        contenir jusqu'à 5 personnages.

        Entrez votre nom d'utilisateur à créer :
    """.strip("\n"))
    options = (
        {
            "key": "_default",
            "desc": "Entrez votre nom d'utilisateur.",
            "goto": "create_username",
        },
    )
    return text, options

def create_username(caller, input):
    """Prompt to enter a valid username (one that doesnt exist).

    'input' contains the new username.  If it exists, prompt
    the username to retry or go back to the login screen.

    """
    input = input.strip()
    accounts = Account.objects.filter(username__iexact=input)
    account = accounts[0] if accounts else None
    options = (
        {
            "key": "_default",
            "desc": "Entrez votre nouveau mot de passe.",
            "goto": "create_password",
        },
    )

    # If an account with that name exists, a new one will not be created
    if account:
        text = dedent("""
            |rLe nom de compte {} existe déjà.|n
                Entrez |yp|n pour revenir à l'écran de connexion.
                Ou entrez un nouveau nom d'utilisateur.
        """.strip("\n")).format(input)

        # Loops on the same node
        options = (
            {
                "key": "p",
                "desc": "Revenir à l'écran de connexion.",
                "goto": "pre_start",
            },
            {
                "key": "_default",
                "desc": "Entrez un nouveau nom d'utilisateur.",
                "goto": "create_username",
            },
        )
    elif not RE_VALID_USERNAME.search(input):
        text = dedent("""
            |rCe nom d'utilisateur n'est pas valide.|n
            Le nom d'utilisateur peut contenir des lettres, chiffres, le signe souligné (_)
            et le point (.). Le nom d'utilisateur doit contenir au minimum 3 caractères.
                Entrez |yp|n pour revenir à l'écran de connexion.
                Ou entrez un nouveau nom d'utilisateur.
        """.strip("\n"))
        options = (
            {
                "key": "p",
                "desc": "Revenir à l'écran de connexion.",
                "goto": "pre_start",
            },
            {
                "key": "_default",
                "desc": "Entrez un nouveau nom d'utilisateur.",
                "goto": "create_username",
            },
        )
    else:
        # We don't create the account right away, so we store its name
        caller.db._accountname = input

        # Disables echo to enter the password
        caller.msg(echo=False)

        # Redirects to the creation of a password
        text = "Entrez le nouveau mot de passe de ce compte."
        options = (
            {
                "key": "_default",
                "desc": "Entrer le mot de passe du compte.",
                "goto": "create_password",
            },
        )

    return text, options

def create_password(caller, input):
    """Ask the user to create a password.

    This node creates and validates a new password for this
    account.  It then follows up with the confirmation
    (confirm_password).

    """
    text = ""
    options = (
        {
            "key": "p",
            "desc": "Revenir à l'écran de connexion.",
            "goto": "pre_start",
        },
        {
            "key": "_default",
            "desc": "Entrez votre mot de passe.",
            "goto": "create_password",
        },
    )

    password = input.strip()
    accountname = caller.db._accountname
    if len(password) < LEN_PASSWD:
        # The password is too short
        text = dedent("""
            |rVotre mot de passe doit contenir au minimum {} caractères.|n
                Entrez |wp|n pour revenir à l'écran de connexion.
                Ou entrez un nouveau mot de passe.
        """.strip("\n")).format(LEN_PASSWD)
    else:
        # Redirects to the "confirm_passwrod" node
<<<<<<< HEAD
        caller.db._password = sha256(password).hexdigest()
        text = "Entrez votre mot de passe de nouveau."
=======
        caller.db._password = sha256(password.encode()).hexdigest()
        text = "Enter your password again."
>>>>>>> 28c25ea8
        options = (
            {
                "key": "_default",
                "desc": "Entrez le même mot de passe de nouveau.",
                "goto": "confirm_password",
            },
        )

    return text, options

def confirm_password(caller, input):
    """Ask the user to confirm the account's password.

    The account's password has been saved in the session for the
    time being, as a hashed version.  If the hashed version of
    the retyped password matches, then the account is created.
    If not, ask for another password.

    """
    text = ""
    options = (
        {
            "key": "_default",
            "desc": "Entrez votre mot de passe.",
            "goto": "create_password",
        },
    )

    password = input.strip()

    accountname = caller.db._accountname
    first_password = caller.db._password
    second_password = sha256(password.encode()).hexdigest()
    if first_password != second_password:
        text = dedent("""
            |rLe mot de passe que vous avez entré ne correspond pas au mot de passe entré
            précédemment.|n

            Entrez un nouveau mot de passe pour ce compte.
        """.strip("\n"))
    else:
        # Creates the new account.
        caller.msg(echo=True)
        try:
            permissions = settings.PERMISSION_ACCOUNT_DEFAULT
            account = _create_account(caller, accountname,
                    password, permissions)
        except Exception:
            # We are in the middle between logged in and -not, so we have
            # to handle tracebacks ourselves at this point. If we don't, we
            # won't see any errors at all.
            caller.msg(dedent("""
                |rUne erreur s'est produite|n. Contactez un administrateur si l'erreur persiste.

                Entrez un nouveau mot de passe.
            """.strip("\n")))
            logger.log_trace()
        else:
            caller.db._account = account
            del caller.db._password
            text = "Votre nouveau compte a été créé avec succès !"
            text += "\n\n" + _text_email_address(account)
            options = (
                {
                    "key": "_default",
                    "desc": "Entrez une adresse e-mail valide.",
                    "goto": "email_address",
                },
            )

    return text, options

def email_address(caller, input):
    """Prompt the user to enter a valid email address."""
    text = ""
    options = (
        {
            "key": "_default",
            "desc": "Entrez une adresse e-mail valide.",
            "goto": "email_address",
        },
    )

    email_address = input.strip()
    account = caller.db._account

    # Search for accounts with an identical email address
    identical = list(Account.objects.filter(email__iexact=email_address))

    if account in identical:
        identical.remove(account)

    # Try to validate the email address
    try:
        validate_email(email_address)
    except ValidationError:
        valid = False
    else:
        valid = True

    if not valid:
        # The email address doesn't seem to be valid
        text = dedent("""
            |rDésolé, l'adresse e-mail spécifiée {} ne peut être acceptée comme valide.|n

            Entrez une nouvelle adresse e-mail.
        """.strip("\n")).format(email_address)
    elif identical:
        # The email address is already used
        text = dedent("""
            |rL'adresse e-mail spéicifée est déjà utilisée par un autre compte.|n

            Entrez une nouvelle adresse e-mail.
        """.strip("\n"))
    else:
        account.email = email_address
        account.save()

        # Generates the 4-digit validation code
        numbers = "012345678"
        code = ""
        for i in range(4):
            code += choice(numbers)

        # Sends an email with the code
        subject = "[Avenew] Validation de compte"
        body = dedent("""
            Le compte {} a bien été créé sur Avenew One.

            Afin de le valider et commencer à jouer, vous devrez entrer le code de validation
            à 4 chiffres suivant dans votre client MUD. Si vous avez été déconnecté du serveur,
            connectez-vous de nouveau, précisant votre nom d'utilisateur et mot de passe : le code
            de validation vous sera à nouveau demandé.

            Code de validation : {}
        """.strip("\n")).format(account.name, code)
        recipient = email_address
        account.db.valid = False
        account.db.validation_code = code
        try:
            assert not settings.TEST_SESSION
            send_email("NOREPLY", recipient, subject, body, store=False)
        except AssertionError:
            account.db.valid = True
            account.attributes.remove("validation_code")
            caller.msg(dedent("""
                Avenew est en mode de session de test, votre compte a été validé automatiquement.
            """.strip("\n")).format(email_address))
            caller.msg("----- Vous créez maintenant le premier personnage dans votre compte. -----")
            _login(caller, account)
            text = ""
            options = (
                {
                    "key": "_default",
                    "desc": "Entrez le prénom de votre personnage.",
                    "goto": "create_first_name",
                },
            )
        except (SMTPException, socket.error):
            # The email could not be sent
            account.db.valid = True
            account.attributes.remove("validation_code")
            caller.msg(dedent("""
                Avenew n'a pas pu envoyer l'e-mail de validation à {}.
                Ce problème est probablement dû au fait qu'Avenew n'arrive pas à se connecter
                au serveur SMTP. Votre compte a été validé automatiquement.
            """.strip("\n")).format(email_address))
            caller.msg("----- Vous créez maintenant le premier personnage dans votre compte. -----")
            _login(caller, account)
            text = ""
            options = (
                {
                    "key": "_default",
                    "desc": "Entrez le prénom de votre nouveau personnage.",
                    "goto": "create_first_name",
                },
            )
        else:
            text = dedent("""
                Un e-mail a été envoyé à l'adresse {}. Il contient le code de validation dont
                vous aurez besoin pour commencer à jouer. Si vous n'avez pas reçu l'e-mail de validation
                après quelques minutes, vérifiez votre dossier de messages indésirables. Si le message
                ne s'y trouve toujours pas, vous pourriez vouloir essayer une autre adresse e-mail
                ou contacter un administrateur du jeu.

                Vous pouvez :
                    Entrez |yp|n pour choisir une nouvelle adresse e-mail.
                    Entrer votre code de validation à 4 chiffres.
                """.strip("\n")).format(email_address)
            options = (
                {
                    "key": "p",
                    "desc": "Revenir au choix de l'adresse e-mail.",
                    "goto": "pre_email_address",
                },
                {
                    "key": "_default",
                    "desc": "Entrer votre code de validation.",
                    "goto": "validate_account",
                },
            )

    return text, options

def validate_account(caller, input):
    """Prompt the user to enter the received validation code."""
    text = ""
    options = (
        {
            "key": "p",
            "desc": "Revenir au choix de l'adresse e-mail.",
            "goto": "pre_email_address",
        },
        {
            "key": "_default",
            "desc": "Entrer le code de validation.",
            "goto": "validate_account",
        },
    )

    account = caller.db._account
    if account.db.validation_code != input.strip():
        text = dedent("""
            |rDésolé, le code de validation spécifié {} ne correspond pas à celui enregistré.|n
            S'agit-il bien du code qui vous a été envoyé par e-mail ? Vous pouvez essayer de
            l'entrer à nouveau ou entrer |yp|n pour choisir une adresse e-mail différente.
        """.strip("\n")).format(input.strip())
    else:
        account.db.valid = True
        account.attributes.remove("validation_code")
        account.record_email_address()
        caller.msg("----- Vous créez maintenant le premier personnage dans votre compte. -----")
        _login(caller, account)
        text = ""
        options = (
            {
                "key": "_default",
                "desc": "Entrez le prénom de votre premier personnage.",
                "goto": "create_first_name",
            },
        )

    return text, options

## Transition nodes
def pre_start(self):
    """Node to redirect to 'start'."""
    text = "Entrez votre nom d'utilisateur ou |yNOUVEAU|n pour créer un compte."
    options = (
        {
            "key": "nouveau",
            "desc": "Créer un nouveau compte.",
            "goto": "create_account",
        },
        {
            "key": "_default",
            "desc": "Se connecter à un compte existant.",
            "goto": "username",
        },
    )
    return text, options

def pre_email_address(self):
    """Node to redirect to 'email_address'."""
    text = "Entrez une autre adresse e-mail valide."
    options = (
        {
            "key": "_default",
            "desc": "Entrez une adresse e-mail valide.",
            "goto": "email_address",
        },
    )
    return text, options

## Private functions
def _create_account(session, accountname, password, permissions, typeclass=None, email=None):
    """
    Helper function, creates an account of the specified typeclass.


    Contrary to the default `evennia.commands.default.unlogged._create_account`,
    the account isn't connected to the public chaannel.

    """
    try:
        new_account = create.create_account(accountname, email, password, permissions=permissions, typeclass=typeclass)

    except Exception as e:
        session.msg("Une erreur s'est produite lors de la création du compte:\n%s\nSi l'erreur persiste, contacter un administrateur." % e)
        logger.log_trace()
        return False

    # This needs to be set so the engine knows this account is
    # logging in for the first time. (so it knows to call the right
    # hooks during login later)
    new_account.db.FIRST_LOGIN = True
    return new_account

def _text_email_address(account):
    """Return the text for the email address menu node."""
    text = dedent("""
        Entrez une adresse e-mail valide pour le compte {}.

        Un e-mail de confirmation sera envoyé à cette adresse, contenant un code de validation à
        4 chiffres dont vous aurez besoin pour valider ce compte. Cette adresse e-mail ne sera
        utilisée que par les administrateurs du jeu, en cas de besoin. Vous pourrez changer
        cette adresse e-mail par la suite.

        Entrez votre adresse e-mail.
    """.strip("\n")).format(account.name)

    return text

def _wrong_password(account):
    """Function called after the 3 seconds are up, when a wrong password has been supplied."""
    account.db._locked = False
    account.msg("Entrez votre mot de passe de nouveau.")


class AccountMenu(evmenu.EvMenu):

    """Menu for login into an account or creating an account."""

    def __init__(self, caller):
        super(AccountMenu, self).__init__(caller, "menu.account", startnode="start", auto_quit=False,
                cmd_on_exit=None)

    def node_formatter(self, nodetext, optionstext):
        """
        Formats the entirety of the node.

        Args:
            nodetext (str): The node text as returned by `self.nodetext_formatter`.
            optionstext (str): The options display as returned by `self.options_formatter`.
            caller (Object, Account or None, optional): The caller of the node.

        Returns:
            node (str): The formatted node to display.

        """
        return nodetext<|MERGE_RESOLUTION|>--- conflicted
+++ resolved
@@ -360,13 +360,8 @@
         """.strip("\n")).format(LEN_PASSWD)
     else:
         # Redirects to the "confirm_passwrod" node
-<<<<<<< HEAD
-        caller.db._password = sha256(password).hexdigest()
+        caller.db._password = sha256(password.encode()).hexdigest()
         text = "Entrez votre mot de passe de nouveau."
-=======
-        caller.db._password = sha256(password.encode()).hexdigest()
-        text = "Enter your password again."
->>>>>>> 28c25ea8
         options = (
             {
                 "key": "_default",
