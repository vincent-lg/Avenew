﻿# -*- coding: utf-8 -*-

"""This module contains the account connexion/creation menu nodes.

start: First login, prompted for username
    'new': create_account
    (any): username
username: check that the username exists
    'b': pre_start
    (any): password (if exists) or username (if not)

"""

from hashlib import sha256
from random import choice
import re
from smtplib import SMTPException
import socket
from textwrap import dedent

from django.conf import settings
from django.core.exceptions import ValidationError
from django.core.mail import send_mail
from django.core.validators import validate_email
from evennia import logger
from evennia.server.models import ServerConfig
from evennia.utils import create, evmenu
from evennia.utils.utils import delay, random_string_from_module

from menu.character import _login, _options_choose_characters, _text_choose_characters
from typeclasses.accounts import Account

## Constants
CONNECTION_SCREEN_MODULE = settings.CONNECTION_SCREEN_MODULE
LEN_PASSWD = 6
RE_VALID_USERNAME = re.compile(r"^[a-z0-9_.]{3,}$", re.I)

## Connection nodes
def start(caller):
    """The user should enter his/her username or NEW to create one.

    This node is called at the very beginning of the menu, when
    a session has been created OR if an error occurs further
    down the menu tree.  From there, users can either enter a
    username (if this username exists) or type NEW (capitalized
    or not) to create a new account.

    """
    text = random_string_from_module(CONNECTION_SCREEN_MODULE)
    text += "\n\nEntrez votre nom d'utilisateur ou |yNOUVEAU|n pour créer un nouveau compte."
    options = (
        {
            "key": "nouveau",
            "desc": "Créer un nouveau compte.",
            "goto": "create_account",
        },
        {
            "key": "_default",
            "desc": "Se connecter à un compte existant.",
            "goto": "username",
        },
    )
    return text, options

def username(caller, input):
    """Check that the username is an existing account.

    Check that the specified username exists.  If the username doesn't
    exist, display an error message and ask the user to either
    enter 'b' to go back, or to try again.
    If it does exist, move to the next node (enter password).

    """
    input = input.strip()
    accounts = Account.objects.filter(username__iexact=input)
    account = accounts[0] if accounts else None
    if account is None:
        text = dedent("""
            |rLe nom d'utilisateur {} n'existe pas encore. L'avez-vous déjà créé ?|n
                Entrez |yp|n pour revenir au menu de connexion.
                Ou essayez d'entrer un nom d'utilisateur pour s'y connecter.
        """.strip("\n")).format(input)
        options = (
            {
                "key": "p",
                "desc": "Revenir à l'écran de connexion.",
                "goto": "pre_start",
            },
            {
                "key": "_default",
                "desc": "Essayez à nouveau.",
                "goto": "username",
            },
        )
    else:
        caller.db._account = account
        locked = account.db._locked

        # The account is temporarily locked when a wrong password
        # has been supplied.  This lock shouldn't last more than
        # 3 seconds.
        if locked:
            text = "Veuillez patienter..."
        else:
            text = "Entrez le mot de passe pour accéder au compte {}.".format(
                    account.name)

        # Disables echo for the password
        caller.msg(echo=False)
        options = (
            {
                "key": "_default",
                "desc": "Entrez le mot de passe du compte.",
                "goto": "password",
            },
        )

    return text, options

def password(caller, input):
    """Ask the user to enter the password to this account.

    This is assuming the user exists (see 'create_username' and
    'create_password').  This node "loops" if needed:  if the
    user specifies a wrong password, offers the user to try
    again or to go back by entering 'b'.
    If the password is correct, then login.

    """
    input = input.strip()
    text = ""
    options = (
        {
            "key": "_default",
            "desc": "Entrez votre mot de passe.",
            "goto": "password",
        },
    )

    # Check the password
    account = caller.db._account

    # If the account is locked, the user has to wait (maximum
    # 3 seconds) before retrying
    if account.db._locked:
        text = "|gVeuillez patienter, vous ne pouvez pas encore entrer votre mot de passe.|n"
        return text, options

    bans = ServerConfig.objects.conf("server_bans")
    banned = bans and (any(tup[0] == account.name.lower() for tup in bans) \
            or any(tup[2].match(caller.address) for tup in bans if tup[2]))

    if not account.check_password(input):
        text = dedent("""
            |rMot de passe incorrect.|n
                Entrez |yp|n pour revenir à l'écran de connexion.
                Ou attendez 3 secondes avant d'essayer d'entrer le mot de passe de ce compte.
        """.strip("\n"))

        # Loops on the same node, lock for 3 seconds
        account.db._locked = True
        delay(3, _wrong_password, account)
        options = (
            {
                "key": "p",
                "desc": "Revenir à l'écran de connexion.",
                "goto": "pre_start",
            },
            {
                "key": "_default",
                "desc": "Entrez votre mot de passe de nouveau.",
                "goto": "password",
            },
        )
    elif banned:
        # This is a banned IP or name
        string = dedent("""
            |rVous avez été banni du jeu et ne pouvez vous connecter|n
            Si vous estimez que ce bannissesement est une erreur, contactez les administrateurs du jeu.
        """.strip("\n"))
        caller.msg(string)
        caller.sessionhandler.disconnect(
                caller, "Au revoir. Déconnexion...")
    else:
        # The password is correct, we can log into the account.
        caller.msg(echo=True)
        if not account.email:
            # Redirects to the node to set an email address
            text = _text_email_address(account)
            options = (
                {
                    "key": "_default",
                    "desc": "Entrez votre adresse e-mail.",
                    "goto": "email_address",
                },
            )
        elif not account.db.valid:
            # Redirects to the node for the validation code
            text = "Entrez votre code de validation à 4 chiffres."
            options = (
                {
                    "key": "_default",
                    "desc": "Entrez votre code de validation.",
                    "goto": "validate_account",
                },
            )
        else:
            _login(caller, account)
            text = ""
            options = _options_choose_characters(account)
            if not account.db._playable_characters:
                options = (
                    {
                        "key": "_default",
                        "desc": "Enter le prénom de votre personnage à créer.",
                        "goto": "create_first_name",
                    },
                )

    return text, options

# New account/account nodes
def create_account(caller):
    """Create a new account.

    This node simply prompts the user to enter a username.
    The input is redirected to 'create_username'.

    """
    text = dedent("""
        Bienvenue sur Avenew One ! Merci de vouloir créer un compte sur notre jeu!
        La première étape est de nous donner un nom d'utilisateur pour ce
        compte. Vous devrez l'entrer à chaque fois que vous souhaiterez vous
        connecter sur le jeu. Les noms d'utilisateurs n'ont pas à être identiques
        au nom de votre futur personnage sur le jeu. Il est conseillé de
        garder le nom d'utilisateur distinct de vos noms de personnage pour
        des raisons de sécurité. Une fois que votre compte sera créé, vous
        pourrez créer un personnage dans ce compte. Votre compte peut
        contenir jusqu'à 5 personnages.

        Entrez votre nom d'utilisateur à créer :
    """.strip("\n"))
    options = (
        {
            "key": "_default",
            "desc": "Entrez votre nom d'utilisateur.",
            "goto": "create_username",
        },
    )
    return text, options

def create_username(caller, input):
    """Prompt to enter a valid username (one that doesnt exist).

    'input' contains the new username.  If it exists, prompt
    the username to retry or go back to the login screen.

    """
    input = input.strip()
    accounts = Account.objects.filter(username__iexact=input)
    account = accounts[0] if accounts else None
    options = (
        {
            "key": "_default",
            "desc": "Entrez votre nouveau mot de passe.",
            "goto": "create_password",
        },
    )

    # If an account with that name exists, a new one will not be created
    if account:
        text = dedent("""
            |rLe nom de compte {} existe déjà.|n
                Entrez |yp|n pour revenir à l'écran de connexion.
                Ou entrez un nouveau nom d'utilisateur.
        """.strip("\n")).format(input)

        # Loops on the same node
        options = (
            {
                "key": "p",
                "desc": "Revenir à l'écran de connexion.",
                "goto": "pre_start",
            },
            {
                "key": "_default",
                "desc": "Entrez un nouveau nom d'utilisateur.",
                "goto": "create_username",
            },
        )
    elif not RE_VALID_USERNAME.search(input):
        text = dedent("""
            |rCe nom d'utilisateur n'est pas valide.|n
            Le nom d'utilisateur peut contenir des lettres, chiffres, le signe souligné (_)
            et le point (.). Le nom d'utilisateur doit contenir au minimum 3 caractères.
                Entrez |yp|n pour revenir à l'écran de connexion.
                Ou entrez un nouveau nom d'utilisateur.
        """.strip("\n"))
        options = (
            {
                "key": "p",
                "desc": "Revenir à l'écran de connexion.",
                "goto": "pre_start",
            },
            {
                "key": "_default",
                "desc": "Entrez un nouveau nom d'utilisateur.",
                "goto": "create_username",
            },
        )
    else:
        # We don't create the account right away, so we store its name
        caller.db._accountname = input

        # Disables echo to enter the password
        caller.msg(echo=False)

        # Redirects to the creation of a password
        text = "Entrez le nouveau mot de passe de ce compte."
        options = (
            {
                "key": "_default",
                "desc": "Entrer le mot de passe du compte.",
                "goto": "create_password",
            },
        )

    return text, options

def create_password(caller, input):
    """Ask the user to create a password.

    This node creates and validates a new password for this
    account.  It then follows up with the confirmation
    (confirm_password).

    """
    text = ""
    options = (
        {
            "key": "p",
            "desc": "Revenir à l'écran de connexion.",
            "goto": "pre_start",
        },
        {
            "key": "_default",
            "desc": "Entrez votre mot de passe.",
            "goto": "create_password",
        },
    )

    password = input.strip()
    accountname = caller.db._accountname
    if len(password) < LEN_PASSWD:
        # The password is too short
        text = dedent("""
            |rVotre mot de passe doit contenir au minimum {} caractères.|n
                Entrez |wp|n pour revenir à l'écran de connexion.
                Ou entrez un nouveau mot de passe.
        """.strip("\n")).format(LEN_PASSWD)
    else:
        # Redirects to the "confirm_passwrod" node
        caller.db._password = sha256(password).hexdigest()
        text = "Entrez votre mot de passe de nouveau."
        options = (
            {
                "key": "_default",
                "desc": "Entrez le même mot de passe de nouveau.",
                "goto": "confirm_password",
            },
        )

    return text, options

def confirm_password(caller, input):
    """Ask the user to confirm the account's password.

    The account's password has been saved in the session for the
    time being, as a hashed version.  If the hashed version of
    the retyped password matches, then the account is created.
    If not, ask for another password.

    """
    text = ""
    options = (
        {
            "key": "_default",
            "desc": "Entrez votre mot de passe.",
            "goto": "create_password",
        },
    )

    password = input.strip()

    accountname = caller.db._accountname
    first_password = caller.db._password
    second_password = sha256(password).hexdigest()
    if first_password != second_password:
        text = dedent("""
            |rLe mot de passe que vous avez entré ne correspond pas au mot de passe entré
            précédemment.|n

            Entrez un nouveau mot de passe pour ce compte.
        """.strip("\n"))
    else:
        # Creates the new account.
        caller.msg(echo=True)
        try:
            permissions = settings.PERMISSION_ACCOUNT_DEFAULT
            account = _create_account(caller, accountname,
                    password, permissions)
        except Exception:
            # We are in the middle between logged in and -not, so we have
            # to handle tracebacks ourselves at this point. If we don't, we
            # won't see any errors at all.
            caller.msg(dedent("""
                |rUne erreur s'est produite|n. Contactez un administrateur si l'erreur persiste.

                Entrez un nouveau mot de passe.
            """.strip("\n")))
            logger.log_trace()
        else:
            caller.db._account = account
            del caller.db._password
            text = "Votre nouveau compte a été créé avec succès !"
            text += "\n\n" + _text_email_address(account)
            options = (
                {
                    "key": "_default",
                    "desc": "Entrez une adresse e-mail valide.",
                    "goto": "email_address",
                },
            )

    return text, options

def email_address(caller, input):
    """Prompt the user to enter a valid email address."""
    text = ""
    options = (
        {
            "key": "_default",
            "desc": "Entrez une e-mail adresse valide.",
            "goto": "email_address",
        },
    )

    email_address = input.strip()
    account = caller.db._account

    # Search for accounts with an identical email address
    identical = list(Account.objects.filter(email__iexact=email_address))

    if account in identical:
        identical.remove(account)

    # Try to validate the email address
    try:
        validate_email(email_address)
    except ValidationError:
        valid = False
    else:
        valid = True

    if not valid:
        # The email address doesn't seem to be valid
        text = dedent("""
            |rDésolé, l'adresse e-mail spécifiée {} ne peut être acceptée comme valide.|n

            Entrez une nouvelle adresse e-mail.
        """.strip("\n")).format(email_address)
    elif identical:
        # The email address is already used
        text = dedent("""
            |rL'adresse e-mail spéicifée est déjà utilisée par un autre compte.|n

            Entrez une nouvelle adresse e-mail.
        """.strip("\n"))
    else:
        account.email = email_address
        account.save()

        # Generates the 4-digit validation code
        numbers = "012345678"
        code = ""
        for i in range(4):
            code += choice(numbers)

        # Sends an email with the code
        subject = "[Avenew] Validation de compte"
        body = dedent("""
            Le compte {} a été correctement créé sur Avenew.

            Afin de le valider et commencer à jouer, vous devrez entrer le code de validation
            à 4 chiffres suivant dans votre client MUD. Si vous avez été déconnecté du serveur,
            connectez-vous de nouveau, précisant votre nom d'utilisateur et mot de passe : le code
            de validation vous sera à nouveau demandé.

            Code de validation : {}
        """.strip("\n")).format(account.name, code)
        recipent = email_address
        account.db.valid = False
        account.db.validation_code = code
        try:
            assert not settings.TEST_SESSION
            send_mail(subject, body, "team@avenew.one", [recipent])
        except AssertionError:
            account.db.valid = True
            account.attributes.remove("validation_code")
            caller.msg(dedent("""
                Avenew est en mode de session de test, votre compte a été validé automatiquement.
            """.strip("\n")).format(email_address))
            caller.msg("----- Vous créez maintenant le premier personnage dans votre compte. -----")
            _login(caller, account)
            text = ""
            options = (
                {
                    "key": "_default",
                    "desc": "Entrez le prénom de votre personnage.",
                    "goto": "create_first_name",
                },
            )
        except (SMTPException, socket.error):
            # The email could not be sent
            account.db.valid = True
            account.attributes.remove("validation_code")
            caller.msg(dedent("""
                Avenew n'a pas pu envoyer l'e-mail de validation à {}.
                Ce problème est probablement dû au fait qu'Avenew n'arrive pas à se connecter
                au serveur SMTP. Votre compte a été validé automatiquement.
            """.strip("\n")).format(email_address))
            caller.msg("----- Vous créez maintenant le premier personnage dans votre compte. -----")
            _login(caller, account)
            text = ""
            options = (
                {
                    "key": "_default",
                    "desc": "Entrez le prénom de votre nouveau personnage.",
                    "goto": "create_first_name",
                },
            )
        else:
            text = dedent("""
                Un e-mail a été envoyé à l'adresse {}. Il contient le code de validation dont
                vous aurez besoin pour commencer à jouer. Si vous n'avez pas reçu l'e-mail de validation
                après quelques minutes, vérifiez votre dossier de messages indésirables. Si le message
                ne s'y trouve toujours pas, vous pourriez vouloir essayer une autre adresse e-mail
                ou contacter un administrateur du jeu.

                Vous pouvez :
                    Entrez |yp|n pour choisir une nouvelle adresse e-mail.
                    Entrer votre code de validation à 4 chiffres.
                """.strip("\n")).format(email_address)
            options = (
                {
                    "key": "p",
                    "desc": "Revenir au choix de l'adresse e-mail.",
                    "goto": "pre_email_address",
                },
                {
                    "key": "_default",
                    "desc": "Entrer votre code de validation.",
                    "goto": "validate_account",
                },
            )

    return text, options

def validate_account(caller, input):
    """Prompt the user to enter the received validation code."""
    text = ""
    options = (
        {
            "key": "p",
            "desc": "Revenir au choix de l'adresse e-mail.",
            "goto": "pre_email_address",
        },
        {
            "key": "_default",
            "desc": "Entrer le code de validation.",
            "goto": "validate_account",
        },
    )

    account = caller.db._account
    if account.db.validation_code != input.strip():
        text = dedent("""
            |rDésolé, le code de validation spécifié {} ne correspond pas à celui enregistré.|n
            S'agit-il bien du code qui vous a été envoyé par e-mail ? Vous pouvez essayer de
            l'entrer à nouveau ou entrer |yp|n pour choisir une adresse e-mail différente.
        """.strip("\n")).format(input.strip())
    else:
        account.db.valid = True
        account.attributes.remove("validation_code")
<<<<<<< HEAD
        caller.msg("----- Vous créez maintenant le premier personnage dans votre compte. -----")
=======
        account.record_email_address()
        caller.msg("-----  You will now create the first character of this account. -----")
>>>>>>> 318e7b71
        _login(caller, account)
        text = ""
        options = (
            {
                "key": "_default",
                "desc": "Entrez le prénom de votre premier personnage.",
                "goto": "create_first_name",
            },
        )

    return text, options

## Transition nodes
def pre_start(self):
    """Node to redirect to 'start'."""
    text = "Entrez votre nom d'utilisateur ou |yNOUVEAU|n pour créer un compte."
    options = (
        {
            "key": "nouveau",
            "desc": "Créer un nouveau compte.",
            "goto": "create_account",
        },
        {
            "key": "_default",
            "desc": "Se connecter à un compte existant.",
            "goto": "username",
        },
    )
    return text, options

def pre_email_address(self):
    """Node to redirect to 'email_address'."""
    text = "Entrez une autre adresse e-mail valide."
    options = (
        {
            "key": "_default",
            "desc": "Entrez une adresse e-mail valide.",
            "goto": "email_address",
        },
    )
    return text, options

## Private functions
def _create_account(session, accountname, password, permissions, typeclass=None, email=None):
    """
    Helper function, creates an account of the specified typeclass.


    Contrary to the default `evennia.commands.default.unlogged._create_account`,
    the account isn't connected to the public chaannel.

    """
    try:
        new_account = create.create_account(accountname, email, password, permissions=permissions, typeclass=typeclass)

    except Exception as e:
        session.msg("Une erreur s'est produite lors de la création du compte:\n%s\nSi l'erreur persiste, contacter un administrateur." % e)
        logger.log_trace()
        return False

    # This needs to be set so the engine knows this account is
    # logging in for the first time. (so it knows to call the right
    # hooks during login later)
    new_account.db.FIRST_LOGIN = True
    return new_account

def _text_email_address(account):
    """Return the text for the email address menu node."""
    text = dedent("""
        Entrez une e-mail adresse valide pour le compte {}.

        Un e-mail de confirmation sera envoyé à cette adresse, contenant un code de validation à
        4 chiffres dont vous aurez besoin pour valider ce compte. Cette adresse e-mail ne sera
        utilisée que par les administrateurs du jeu, en cas de besoin. Vous pourrez changer
        cette adresse e-mail par la suite.

        Entrez votre adresse e-mail.
    """.strip("\n")).format(account.name)

    return text

def _wrong_password(account):
    """Function called after the 3 seconds are up, when a wrong password has been supplied."""
    account.db._locked = False
    account.msg("Entrez votre mot de passe de nouveau.")


class AccountMenu(evmenu.EvMenu):

    """Menu for login into an account or creating an account."""

    def __init__(self, caller):
        super(AccountMenu, self).__init__(caller, "menu.account", startnode="start", auto_quit=False,
                cmd_on_exit=None)

    def node_formatter(self, nodetext, optionstext):
        """
        Formats the entirety of the node.

        Args:
            nodetext (str): The node text as returned by `self.nodetext_formatter`.
            optionstext (str): The options display as returned by `self.options_formatter`.
            caller (Object, Account or None, optional): The caller of the node.

        Returns:
            node (str): The formatted node to display.

        """
        return nodetext<|MERGE_RESOLUTION|>--- conflicted
+++ resolved
@@ -592,12 +592,8 @@
     else:
         account.db.valid = True
         account.attributes.remove("validation_code")
-<<<<<<< HEAD
+        account.record_email_address()
         caller.msg("----- Vous créez maintenant le premier personnage dans votre compte. -----")
-=======
-        account.record_email_address()
-        caller.msg("-----  You will now create the first character of this account. -----")
->>>>>>> 318e7b71
         _login(caller, account)
         text = ""
         options = (
