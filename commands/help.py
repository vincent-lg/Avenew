# -*- coding: utf-8 -*-

"""
The help command. The basic idea is that help texts for commands
are best written by those that write the commands - the admins. So
command-help is all auto-loaded and searched from the current command
set. The normal, database-tied help system is used for collaborative
creation of other help topics such as RP help or game-world aides.
"""

from django.conf import settings
from evennia.commands.default.help import CmdHelp as OldCmdHelp
from evennia.utils.utils import dedent, fill

## Constants
_DEFAULT_WIDTH = settings.CLIENT_DEFAULT_WIDTH
_SEP = "|C" + "-" * _DEFAULT_WIDTH + "|n"

class CmdHelp(OldCmdHelp):

    key = "help"
    suggestion_maxnum = 0

    @staticmethod
    def format_help_entry(title, help_text, aliases=None, suggested=None):
        """
        This visually formats the help entry.
        This method can be overriden to customize the way a help
        entry is displayed.

        Args:
            title (str): the title of the help entry.
            help_text (str): the text of the help entry.
            aliases (list of str or None): the list of aliases.
            suggested (list of str or None): suggested reading.

        Returns the formatted string, ready to be sent.

        """
        string = _SEP + "\n"
        if title:
            string += "|CAide sur |y%s|n" % title
        if aliases:
            string += " |C(alias : %s|C)|n" % ("|C,|n ".join("|y%s|n" % ali for ali in aliases))
        if help_text:
            string += "\n%s" % dedent(help_text.rstrip())
        string.strip()
        string += "\n" + _SEP
        return string

    @staticmethod
    def format_help_list(hdict_cmds, hdict_db):
        """
        Output a category-ordered list. The input are the
        pre-loaded help files for commands and database-helpfiles
        respectively.  You can override this method to return a
        custom display of the list of commands and topics.
        """
        string = ""
        if hdict_cmds and any(hdict_cmds.values()):
            string += "\n" + _SEP + "\n   |CAide sur les commandes|n\n" + _SEP
            for category in sorted(hdict_cmds.keys()):
                string += "\n  |w%s|n:\n" % (str(category).title())
                string += "|G" + fill("|C, |G".join(sorted(hdict_cmds[category]))) + "|n"
        if hdict_db and any(hdict_db.values()):
            string += "\n\n" + _SEP + "\n\r  |CAutres fichiers d'aide|n\n" + _SEP
            topics = []
            for category in hdict_db.keys():
                topics += hdict_db[category]
<<<<<<< HEAD
            print repr(topics)
=======
>>>>>>> 55797b35
            topics.sort()
            string += "\n  |G" + fill(", ".join([str(topic) for topic in topics])) + "|n"

        return string

    def should_list_cmd(self, cmd, caller):
        """Commands with spaces aren't shown."""
        return " " not in cmd.key<|MERGE_RESOLUTION|>--- conflicted
+++ resolved
@@ -67,10 +67,6 @@
             topics = []
             for category in hdict_db.keys():
                 topics += hdict_db[category]
-<<<<<<< HEAD
-            print repr(topics)
-=======
->>>>>>> 55797b35
             topics.sort()
             string += "\n  |G" + fill(", ".join([str(topic) for topic in topics])) + "|n"
 
