# -*- coding: utf-8 -*-

"""
Commands to manipualte objects.
"""

from collections import defaultdict
import re
from textwrap import wrap

from evennia.utils.utils import crop, inherits_from, list_to_string

from commands.command import Command

## Constants
<<<<<<< HEAD
CATEGORY = "Manipulation des objets"
=======
CATEGORY = "Object manipulation"
RE_D = re.compile(r"^\d+$")
>>>>>>> dabc9bba

class CmdGet(Command):
    """
    Pick up something.

    Usage:
      get [quantity] <object name> [from <container>] [into <container>]

    Pick up one or more objects at your feet.  The easiest usage is to simply
    specify an object name as argument:
      |yget apple|n

    You can also pick up several objects at once:
      |yget 3 apples|n

    Or get all of them:
      |yget * apples|n

    By default, the objects you pick up will be sorted in your inventory, which is
    defined by what you are carrying as containers.  If you have a pair of jeans
    on, you will have pockets... but they won't be too large either.  If you don't
    have any more room in your containers, you will try to pick up the objects with
    your free hands, assuming they are not too heavy for you.  You can also specify
    in which container to store the objects you have picked up:
      |yget 5 apples into lunchbox|n

    Finally, you can also take objects from a container (usually, a chest or
    furniture).  Just specify the name of the container after the |yfrom|n keyword:
      |yget coin from chest|n

    You can combine all these syntaxes if needed:
      |yget 5 apples from basket into lunchbox|n

    See also: drop, hold, put, wear, remove.

    """

    key = "get"
    aliases = ["grab"]
    locks = "cmd:all()"
    help_category = CATEGORY

    def func(self):
        """Implements the command."""
        caller = self.caller
        if not self.args.strip():
<<<<<<< HEAD
            self.msg("|yQue voulez-vous ramasser ?|n")
=======
            self.msg("|gWhat do you want to pick up?|n")
>>>>>>> dabc9bba
            return

        # Extract the quantity, if specified
        quantity = 1
        words = self.args.strip().split(" ")
        if RE_D.search(words[0]):
            quantity = int(words.pop(0))
        elif words[0] == "*":
            quantity = None
            del words[0]

        # Extract from and into
        obj_text = from_text = into_text = ""
        for i, word in reversed(list(enumerate(words))):
            if word.lower() == "from":
                from_text = " ".join(words[i + 1:])
                del words[i:]
            elif word.lower() == "into":
                into_text = " ".join(words[i + 1:])
                del words[i:]
        obj_text = " ".join(words)

        if not obj_text:
            self.msg("|gYou should at least specify an object name to pick up.|n")
            return

        # Try to find the from object (higher priority since we need it in the next search)
        from_objs = [self.caller.location]
        if from_text:
            candidates = self.caller.location.contents + self.caller.equipment.all()
            from_objs = self.caller.search(from_text, quiet=True, candidates=candidates)
            if not from_objs:
                self.msg("|rYou can't find that: {}.|n".format(from_text))
                return

        # Try to find the object
        from_objs = [content for obj in from_objs for content in obj.contents]
        objs = self.caller.search(obj_text, quiet=True, candidates=from_objs)
        if objs:
            # Alter the list depending on quantity
            if quantity == 0:
                quantity = 1
            objs = objs[:quantity]
        else:
            self.msg("|rYou can't find that: {}.|n".format(obj_text))
            return

        # Try to put the objects in the caller
        can_get = self.caller.equipment.can_get(objs)
        if can_get:
            self.caller.equipment.get(can_get)
            self.msg("You get {}.".format(list_to_string(can_get.objects().names(self.caller), endsep="and")))
        else:
            self.msg("|rIt seems you cannot get that.|n")


class CmdUse(Command):

    """
    Use an object given in argument.

    Usage:
        use <object name>

    This command allows you to use an object with an obvious usage, like a phone
    or computer.  More specific commands are available for more specific actions.
    To use a phone that you have near at hand, for instance, just enter
    |huse|n followed by the name of the phone to use.

    Example:
        use computer

    """

    key = "use"
    help_category = CATEGORY

    def func(self):
        """Execute the command."""
        # Search for this object
        obj = self.caller.search(self.args)
        if not obj:
            return

        # First, check that what is being used isn't a character
        if inherits_from(obj, "typeclasses.characters.Character"):
            self.msg("Hmm, il faudrait peut-être demander la permission avant d'essayer de faire cela !")
            return

        # It needs to have a type handler anyway
        types = []
        if hasattr(obj, "types"):
            types = obj.types.can("use")

        if not types:
            self.msg("Que voulez-vous faire avec {} ?".format(obj.get_display_name(self.caller)))
            return

        types[0].use(self.caller)


class CmdAnswer(Command):

    """
    Answer to the most recent notification you have received.

    If you have a phone or computer and it receives notifications (like a
    new message), you can use the |yanswer|n command to directly open
    this notification and answer to it.  Obviously, the most common use case is when
    somebody calls you.  You will then hear the phone ring and can answer to it by
    entering |yanswer|n.

    If you have more than one devices, you can specify part of the name of the device
    as an argument, to choose only the most recent notification from this device.
    For example:
      |yanswer orange phone|n

    """

    key = "answer"
    help_category = CATEGORY

    def func(self):
        """Execute the command."""
        candidates = self.caller.contents + self.caller.location.contents
        notifications = []
        if self.args.strip():
            # Filter based on the object's name
            objs = self.caller.search(self.args.strip(), candidates=candidates, quiet=True)
            if objs:
                obj = objs[0]
                if not hasattr(obj, "types"):
                    self.msg("|r{} isn't a phone or computer with notifications.|n".format(obj.get_display_name(self.caller)))
                    return

                for type in obj.types:
                    if hasattr(type, "notifications"):
                        notifications.extend(type.notifications.all())
            else:
                self.msg("|rCan't find that:|n {}".format(self.args.strip()))
                return

        else:
            for obj in candidates:
                if not hasattr(obj, "types"):
                    continue

                for type in obj.types:
                    if hasattr(type, "notifications"):
                        notifications.extend(type.notifications.all())

        if not notifications:
            self.msg("It seems like you have no unread notification on any of your devices.")
            return
        notification = notifications[-1]

        # Try to see if the device can be used
        obj = notification.obj
        if not obj.types.can("use"):
            self.msg("Vous ne pouvez adresser cette notification sur {}.".format(obj.get_display_name(self.caller)))
            return

        notification.address(self.caller)


class CmdEquipment(Command):
    """
    Display your equipment.

    Usage:
      equipment

    Aliases:
      eq

    This command displays your equipment, that is, everything you are wearing or
    holding in your hands.  You will see all you are wearing, even if it's hidden by
    some other worn objects.  For instance, even if you have shoes on, and socks
    beneath them, you will see both shoes and socks, whereas if someone looks at you,
    she will only see your shoes, which maybe is a good thing.

    See also: inventory, get, drop, wear, remove, empty, hold.

    """

    key = "equipment"
    aliases = ["eq"]
    locks = "cmd:all()"
    help_category = CATEGORY

    def func(self):
        """Implements the command."""
        self.msg(self.caller.equipment.format_equipment(looker=self.caller, show_covered=True))


class CmdInventory(Command):
    """
    Display your inventory.

    Usage:
      inventory [object name]

    Aliases:
      i

    This command displays your inventory, that is, the list of what you are wearing
    and what they contain, if they contain anything.  Usually, when you pick up
    something, it will end up in one of your hands.  However, if you have some
    pocket or a backpack or similar, what you pick up will probably end up in there,
    assuming there is room.  A container can contain other containers, too, so that
    you can have a backpack containing a plastic bag containing apples.  In this
    case, when you type |yinventory|n, you will see your backpack, inside of it the
    plastic bag, and inside of it your apples.  This command is useful to list
    everything you are carrying, even if it's hidden in various containers.

    You can also specify an object name to filter based on this name.  This allows
    to use |yinventory|n as a request: find where are my apples.  Following the same
    example, you could use |yinventory apples|n and it will only display your apples
    and where they are, not displaying you the rest of your inventory.  Notice that
    containers that contain your apples are still displayed for clarity.  This will
    help you retrieve something you have lost, something you know you are carrying but
    can't remember where.  In a way, it's a bit like patting your pockets and
    looking into all your bags to find something, but it will be much quicker.

    Remember that you do not need to specify the containers to use your objcts:
    following the same example, of your backpack containing a plastic bag containg
    your apples, if you want to eat one, you just need to enter |yeat apple|n.
    The system will find them automatically, no need to get them manually from the
    plastic bag.

    See also: equipment, get, drop, wear, remove, empty, hold.

    """

    key = "inventory"
    aliases = ["i"]
    locks = "cmd:all()"
    help_category = CATEGORY

    def func(self):
        """Implements the command."""
        only_show = None
        if self.args.strip():
            candidates = self.caller.equipment.all(only_visible=True, looker=self.caller)
            only_show = self.caller.search(self.args, candidates=candidates, quiet=True)
            if not only_show:
                self.msg("You don't carry that.")
                return

        inventory = self.caller.equipment.format_inventory(only_show=only_show)
        self.msg(inventory)<|MERGE_RESOLUTION|>--- conflicted
+++ resolved
@@ -13,12 +13,9 @@
 from commands.command import Command
 
 ## Constants
-<<<<<<< HEAD
 CATEGORY = "Manipulation des objets"
-=======
-CATEGORY = "Object manipulation"
 RE_D = re.compile(r"^\d+$")
->>>>>>> dabc9bba
+
 
 class CmdGet(Command):
     """
@@ -65,11 +62,7 @@
         """Implements the command."""
         caller = self.caller
         if not self.args.strip():
-<<<<<<< HEAD
-            self.msg("|yQue voulez-vous ramasser ?|n")
-=======
-            self.msg("|gWhat do you want to pick up?|n")
->>>>>>> dabc9bba
+            self.msg("|gQue voulez-vous ramasser ?|n")
             return
 
         # Extract the quantity, if specified
