# -*- coding: utf-8 -*-

"""
Commands to manipualte objects.
"""

from collections import defaultdict
import re
from textwrap import wrap

from evennia.utils.utils import crop, inherits_from, list_to_string

from commands.command import Command

## Constants
CATEGORY = "Manipulation des objets"
RE_D = re.compile(r"^\d+$")


class CmdGet(Command):
    """
    Ramasse quelque chose.

    Usage:
      get [quantité] <nom de l'objet> [from <conteneur>] [into <conteneur>]

    Ramasse un ou plusieurs objets. La syntaxe la plus simple de cette commande
    est de préciser tout simplement le nom d'un objet se trouvant sur le sol
    pour le ramasser :
      |yget pomme|n

    Vous pouvez aussi ramasser plusieurs objets d'un coup :
      |yget 3 pommes|n

    Ou ramasser tous les objets de ce nom :
      |yget * pommes|n

    Par défaut, les objets que vous ramassez seront placés dans votre inventaire,
    défini par la liste de ce que vous portez sur vous, pouvant contenir l'objet en
    question. Si vous portez une paire de jeans par exemple, vous possédez
    probablement des poches, même si elles ne sont pas trop grandes. Si vous n'avez
    plus de place dans vos vêtements ou conteneurs, vous essayerez de prendre
    autant que possible avec vos mains, si ce que vous essayez de prendre n'est pas
    trop lourd. Vous pouvez aussi préciser dans quel conteneur placer les objets
    que vous venez de ramasser :
      |yget 5 pommes into sac en papier|n

    Vous pouvez également récupérer les objets depuis un conteneur, dans la
    salle (comme un coffre ou un meuble), ou bien sur vous. Pour ce faire,
    précisez le nom du conteneur après le mot-clé |yfrom|n :
      |yget billet from coffre|n

    Vous pouvez combiner ces différentes syntaxes si besoin :
      |yget 5 pommes from panier into filet|n

    Voir aussi : drop, hold, put, wear, remove.

    """

    key = "get"
    aliases = ["prendre"]
    locks = "cmd:all()"
    help_category = CATEGORY

    def func(self):
        """Implements the command."""
        caller = self.caller
        if not self.args.strip():
            self.msg("|gQue voulez-vous ramasser ?|n")
            return

        # Extract the quantity, if specified
        quantity = 1
        words = self.args.strip().split(" ")
        if RE_D.search(words[0]):
            quantity = int(words.pop(0))
        elif words[0] == "*":
            quantity = None
            del words[0]

        # Extract from and into
        obj_text = from_text = into_text = ""
        for i, word in reversed(list(enumerate(words))):
            if word.lower() == "from":
                from_text = " ".join(words[i + 1:])
                del words[i:]
            elif word.lower() == "into":
                into_text = " ".join(words[i + 1:])
                del words[i:]
        obj_text = " ".join(words)

        if not obj_text:
            self.msg("|gVous devez préciser au moins un nom d'objet à ramasser.|n")
            return

        # Try to find the from object (higher priority since we need it in the next search)
        from_objs = [self.caller.location]
        if from_text:
            candidates = self.caller.location.contents + self.caller.equipment.all()
            from_objs = self.caller.search(from_text, quiet=True, candidates=candidates)
            if not from_objs:
                self.msg("|rVous ne voyez pas cela : {}.|n".format(from_text))
                return

        # Try to find the object
        from_objs = [content for obj in from_objs for content in obj.contents]
        objs = self.caller.search(obj_text, quiet=True, candidates=from_objs)
        if objs:
            # Alter the list depending on quantity
            if quantity == 0:
                quantity = 1
            objs = objs[:quantity]
        else:
            self.msg("|rVous ne voyez pas cela : {}.|n".format(obj_text))
            return

        # Try to find the into objects
        into_objs = None
        if into_text:
            into_objs = self.caller.search(into_text, quiet=True)
            if not into_objs:
                self.msg("|rYou can't find that: {}.|n".format(into_text))
                return

        # Try to put the objects in the caller
        can_get = self.caller.equipment.can_get(objs, filter=into_objs)
        if can_get:
            self.caller.equipment.get(can_get)
            self.msg("Vous ramassez {}.".format(list_to_string(can_get.objects().names(self.caller), endsep="et")))
        else:
            self.msg("|rOn dirait que vous ne pouvez pas ramasser cela.|n")


class CmdDrop(Command):
    """
    Drop something.

    Usage:
      drop [quantity] <object name> [from <container>] [into <container>]

    Drop some object.  The most simple usage is to specify the object name
    to drop on the floor:
      |ydrop apple|n

    You can also drop several objects at once:
      |ydrop 3 apples|n

    Or drop all of them:
      |ydrop * apples|n

    By default, the objects you want to drop will be searched in your inventory,
    that is, everything you are wearing and what they contain.  You don't have to
    specify the origin of the objects: if the apples you try to drop, in the same
    example, can be found in your inventory, then you don't need to specify the
    container in which to look for.  But sometimes, it is useful to specify one
    container from which the objects should be searched.  To do so, specify the
    container name after the |yfrom|n keyword:
      |ydrop 5 apples from lunchbox|n

    Finally, you can also drop objects into one or more specific containers.  This
    syntax is most helpful to put clothes in a drawer for instance, or place a jar
    in a cupboard.  To drop in a specific container, use the |yinto|n keyword
    followed by your container name:
      |ydrop coin into chest|n

    You can combine all these syntaxes if needed:
      |ydrop 5 apples from basket into lunchbox|n

    See also: get, hold, put, wear, remove.

    """

    key = "drop"
    aliases = ["put"]
    locks = "cmd:all()"
    help_category = CATEGORY

    def func(self):
        """Implements the command."""
        caller = self.caller
        if not self.args.strip():
            self.msg("|gWhat do you want to drop?|n")
            return

        # Extract the quantity, if specified
        quantity = 1
        words = self.args.strip().split(" ")
        if RE_D.search(words[0]):
            quantity = int(words.pop(0))
        elif words[0] == "*":
            quantity = None
            del words[0]

        # Extract from and into
        obj_text = from_text = into_text = ""
        for i, word in reversed(list(enumerate(words))):
            if word.lower() == "from":
                from_text = " ".join(words[i + 1:])
                del words[i:]
            elif word.lower() == "into":
                into_text = " ".join(words[i + 1:])
                del words[i:]
        obj_text = " ".join(words)

        if not obj_text:
            self.msg("|gYou should at least specify an object name to drop.|n")
            return

        # Try to find the from object (higher priority since we need it in the next search)
        if from_text:
            candidates = caller.equipment.all(only_visible=True)
            from_objs = self.caller.search(from_text, quiet=True, candidates=candidates)
            from_objs = [content for obj in from_objs for content in obj.contents]
            if not from_objs:
                self.msg("|rYou can't find that: {}.|n".format(from_text))
                return
        else:
            from_objs = caller.equipment.all(only_visible=True)

        # Try to find the object
        objs = self.caller.search(obj_text, quiet=True, candidates=from_objs)
        if objs:
            # Alter the list depending on quantity
            if quantity == 0:
                quantity = 1
            objs = objs[:quantity]
        else:
            self.msg("|rYou can't find that: {}.|n".format(obj_text))
            return

        # Try to find the into objects
        into_objs = []
        if into_text:
            into_objs = self.caller.search(into_text, quiet=True)
            if not into_objs:
                self.msg("|rYou can't find that: {}.|n".format(into_text))
                return

        # Try to put the objects in the containers
        can_drop = self.caller.equipment.can_drop(objs, filter=into_objs)
        if can_drop:
            self.caller.equipment.drop(can_drop)
            self.msg("You drop {}.".format(list_to_string(can_drop.objects().names(self.caller), endsep="and")))
        else:
            self.msg("|rIt seems you cannot drop that.|n")


class CmdUse(Command):

    """
    Use an object given in argument.

    Usage:
        use <object name>

    This command allows you to use an object with an obvious usage, like a phone
    or computer.  More specific commands are available for more specific actions.
    To use a phone that you have near at hand, for instance, just enter
    |huse|n followed by the name of the phone to use.

    Example:
        use computer

    """

    key = "use"
    help_category = CATEGORY

    def func(self):
        """Execute the command."""
        # Search for this object
        obj = self.caller.search(self.args)
        if not obj:
            return

        # First, check that what is being used isn't a character
        if inherits_from(obj, "typeclasses.characters.Character"):
            self.msg("Hmm, il faudrait peut-être demander la permission avant d'essayer de faire cela !")
            return

        # It needs to have a type handler anyway
        types = []
        if hasattr(obj, "types"):
            types = obj.types.can("use")

        if not types:
            self.msg("Que voulez-vous faire avec {} ?".format(obj.get_display_name(self.caller)))
            return

        types[0].use(self.caller)


class CmdAnswer(Command):

    """
    Answer to the most recent notification you have received.

    If you have a phone or computer and it receives notifications (like a
    new message), you can use the |yanswer|n command to directly open
    this notification and answer to it.  Obviously, the most common use case is when
    somebody calls you.  You will then hear the phone ring and can answer to it by
    entering |yanswer|n.

    If you have more than one devices, you can specify part of the name of the device
    as an argument, to choose only the most recent notification from this device.
    For example:
      |yanswer orange phone|n

    """

    key = "answer"
    help_category = CATEGORY

    def func(self):
        """Execute the command."""
        candidates = self.caller.contents + self.caller.location.contents
        notifications = []
        if self.args.strip():
            # Filter based on the object's name
            objs = self.caller.search(self.args.strip(), candidates=candidates, quiet=True)
            if objs:
                obj = objs[0]
                if not hasattr(obj, "types"):
                    self.msg("|r{} isn't a phone or computer with notifications.|n".format(obj.get_display_name(self.caller)))
                    return

                for type in obj.types:
                    if hasattr(type, "notifications"):
                        notifications.extend(type.notifications.all())
            else:
                self.msg("|rCan't find that:|n {}".format(self.args.strip()))
                return

        else:
            for obj in candidates:
                if not hasattr(obj, "types"):
                    continue

                for type in obj.types:
                    if hasattr(type, "notifications"):
                        notifications.extend(type.notifications.all())

        if not notifications:
            self.msg("It seems like you have no unread notification on any of your devices.")
            return
        notification = notifications[-1]

        # Try to see if the device can be used
        obj = notification.obj
        if not obj.types.can("use"):
            self.msg("Vous ne pouvez adresser cette notification sur {}.".format(obj.get_display_name(self.caller)))
            return

        notification.address(self.caller)


class CmdEquipment(Command):
    """
    Affiche votre équipement.

    Syntaxe :
      equipment

<<<<<<< HEAD
    Alias :
      eq, équipement

    Cette commande affiche votre équipement, c'est-à-dire, ce que vous portez sur
    vous comme vêtement ou conteneur, y compris ce que vous tenez dans vos mains.
    Notez que vous verrez tout ce que vous portez grâce à cette commande : si vous
    portez des chaussettes dissimulées par vos chaussures, vous verrez autant vos
    chaussures que chaussettes, contrairement aux autres personnages qui vous
    regardent et ne verront que vos chaussures, ce qui est somme toute préférable.
=======
    This command displays your equipment, that is, everything you are wearing or
    holding in your hands.  You will see all you are wearing, even if it's hidden by
    some other worn objects.  For instance, even if you have shoes on, and socks
    beneath them, you will see both shoes and socks, whereas if someone looks at you,
    she will only see your shoes, which maybe is a good thing.
>>>>>>> f31ee895

    Voir aussi : inventory, get, drop, wear, remove, empty, hold.

    """

    key = "equipment"
    aliases = ["eq", "équipement"]
    locks = "cmd:all()"
    help_category = CATEGORY

    def func(self):
        """Implements the command."""
        self.msg(self.caller.equipment.format_equipment(looker=self.caller, show_covered=True))


class CmdInventory(Command):
    """
    Display your inventory.

    Usage:
      inventory [object name]

    This command displays your inventory, that is, the list of what you are wearing
    and what they contain, if they contain anything.  Usually, when you pick up
    something, it will end up in one of your hands.  However, if you have some
    pocket or a backpack or similar, what you pick up will probably end up in there,
    assuming there is room.  A container can contain other containers, too, so that
    you can have a backpack containing a plastic bag containing apples.  In this
    case, when you type |yinventory|n, you will see your backpack, inside of it the
    plastic bag, and inside of it your apples.  This command is useful to list
    everything you are carrying, even if it's hidden in various containers.

    You can also specify an object name to filter based on this name.  This allows
    to use |yinventory|n as a request: find where are my apples.  Following the same
    example, you could use |yinventory apples|n and it will only display your apples
    and where they are, not displaying you the rest of your inventory.  Notice that
    containers that contain your apples are still displayed for clarity.  This will
    help you retrieve something you have lost, something you know you are carrying but
    can't remember where.  In a way, it's a bit like patting your pockets and
    looking into all your bags to find something, but it will be much quicker.

    Remember that you do not need to specify the containers to use your objcts:
    following the same example, of your backpack containing a plastic bag containg
    your apples, if you want to eat one, you just need to enter |yeat apple|n.
    The system will find them automatically, no need to get them manually from the
    plastic bag.

    See also: equipment, get, drop, wear, remove, empty, hold.

    """

    key = "inventory"
    aliases = ["i"]
    locks = "cmd:all()"
    help_category = CATEGORY

    def func(self):
        """Implements the command."""
        only_show = None
        if self.args.strip():
            candidates = self.caller.equipment.all(only_visible=True, looker=self.caller)
            only_show = self.caller.search(self.args, candidates=candidates, quiet=True)
            if not only_show:
                self.msg("You don't carry that.")
                return

        inventory = self.caller.equipment.format_inventory(only_show=only_show)
        self.msg(inventory)


class CmdWear(Command):
    """
    Wear an object from your inventory.

    Usage:
      wear <object name>[, <body part>]

    This command allows you to wear an object that you have in your inventory.
    Something you aren't already wearing.  For instance, let's say you pick up
    a shirt: when using the |yget|n command, it will go either in one of your
    containers (like a bag) or in your hands.  To wear it, you need to use the
    |ywear|n command:
      |ywear shirt|n

    You can also specify the body part on which to wear this object.  Some objects
    can be worn on different body parts.  In this case, specify the body part after
    a comma:
      |ywear pink sock, right foot|n

    If the object can be worn on various body parts but you don't specify it, the
    system will try to guess on which body part to wear this object.

    See also: equipment, get, drop, remove, empty, hold.

    """

    key = "wear"
    aliases = []
    locks = "cmd:all()"
    help_category = CATEGORY

    def func(self):
        """Implements the command."""
        if "," in self.args:
            obj_name, body_part = self.args.rsplit(",", 1)
            obj_name = obj_name.strip()
            body_part = body_part.strip()
        else:
            obj_name = self.args.strip()
            body_part = ""

        # First, try to find the object to wear
        objs = self.caller.search(obj_name, quiet=True, candidates=self.caller.equipment.all(only_visible=True))
        # Filter, removing already-worn objects
        objs = [obj for obj in objs if self.caller.equipment.can_wear(obj)]

        if not objs:
            self.msg("|gYou don't find that: {}.|n".format(obj_name))
            return

        obj = objs[0]

        # Check the body parts
        first_level = self.caller.equipment.first_level
        prefered_limbs = []
        if body_part:
            for limb in first_level.keys():
                if limb.name.startswith(body_part):
                    prefered_limbs.append(limb)

            if not prefered_limbs:
                self.msg("|gCan't find this body part: {}.|n".format(body_part))
                return

        if prefered_limbs:
            for limb in prefered_limbs:
                if self.caller.equipment.can_wear(obj, limb):
                    self.caller.equipment.wear(obj, limb)
                    self.msg(limb.msg_wear(doer=self.caller, obj=obj))
                    return
            self.msg("|rYou can't wear {} anywhere.|n".format(obj.get_display_name(self.caller)))
            return

        # Choose the first match
        limb = self.caller.equipment.can_wear(obj)
        if limb:
            self.caller.equipment.wear(obj, limb)
            self.msg(limb.msg_wear(doer=self.caller, obj=obj))
        else:
            self.msg("|rYou can't wear {} anywhere.|n".format(obj.get_display_name(self.caller)))


class CmdRemove(Command):
    """
    Stop wearing an object.

    Usage:
      remove <object name> [into <container>]

    Stop weearing (remove) some object that you are wearing, that is, something
    that is visible in your equipment (see the |yequipment|n command).  If you are
    wearing a shirt, for instance, and would like to stop wearing it:
      |yremove shirt|n

    You can also specify a container in which to drop this object when it is
    removed.  By default, the system will try to find the container on you (in your
    pockets or bags) but you can help it, to order your posessions in a better way:
      |yremove shirt into backpack|n

    See also: get, drop, hold, wear, empty.

    """

    key = "remove"
    aliases = []
    locks = "cmd:all()"
    help_category = CATEGORY

    def func(self):
        """Implements the command."""
        caller = self.caller
        if not self.args.strip():
            self.msg("|gWhat do you want to stop wearing?|n")
            return

        # Extract into
        words = self.args.strip().split(" ")
        obj_text = into_text = ""
        for i, word in reversed(list(enumerate(words))):
            if word.lower() == "into":
                into_text = " ".join(words[i + 1:])
                del words[i:]
        obj_text = " ".join(words)

        if not obj_text:
            self.msg("|gYou should at least specify an object name to remove.|n")
            return

        # Try to find the object
        objs = caller.search(obj_text, quiet=True, candidates=caller.equipment.all(only_visible=True))
        if not objs:
            self.msg("|rYou can't find that: {}.|n".format(obj_text))
            return
        obj = objs[0]

        # Try to find the into objects
        into_obj = None
        if into_text:
            into_objs = self.caller.search(into_text, quiet=True)
            if not into_objs:
                self.msg("|rYou can't find that: {}.|n".format(into_text))
                return
            into_obj = into_objs[0]

        can_remove = caller.equipment.can_remove(obj, container=into_obj)
        if can_remove:
            caller.equipment.remove(obj, can_remove)
            caller.msg("You stop wearing {obj}.".format(obj=obj.get_display_name(caller)))
            caller.location.msg_contents("{caller} stops wearing {obj}.", mapping=dict(caller=caller, obj=obj), exclude=[caller])
        else:
            self.msg("|rYou can't stop wearing {}.|n".format(obj.get_display_name(self.caller)))<|MERGE_RESOLUTION|>--- conflicted
+++ resolved
@@ -361,23 +361,12 @@
     Syntaxe :
       equipment
 
-<<<<<<< HEAD
-    Alias :
-      eq, équipement
-
     Cette commande affiche votre équipement, c'est-à-dire, ce que vous portez sur
     vous comme vêtement ou conteneur, y compris ce que vous tenez dans vos mains.
     Notez que vous verrez tout ce que vous portez grâce à cette commande : si vous
     portez des chaussettes dissimulées par vos chaussures, vous verrez autant vos
     chaussures que chaussettes, contrairement aux autres personnages qui vous
     regardent et ne verront que vos chaussures, ce qui est somme toute préférable.
-=======
-    This command displays your equipment, that is, everything you are wearing or
-    holding in your hands.  You will see all you are wearing, even if it's hidden by
-    some other worn objects.  For instance, even if you have shoes on, and socks
-    beneath them, you will see both shoes and socks, whereas if someone looks at you,
-    she will only see your shoes, which maybe is a good thing.
->>>>>>> f31ee895
 
     Voir aussi : inventory, get, drop, wear, remove, empty, hold.
 
