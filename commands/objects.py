# -*- coding: utf-8 -*-

"""
Commands to manipualte objects.
"""

from collections import defaultdict
import re
from textwrap import wrap

from evennia.utils.utils import crop, inherits_from

from commands.command import Command
from logic.object.sets import ObjectSet

## Constants
CATEGORY = "Manipulation des objets"
RE_D = re.compile(r"^\d+$")


class CmdGet(Command):
    """
    Ramasse quelque chose.

    Usage:
      get [quantité] <nom de l'objet> [from <conteneur>] [into <conteneur>]

    Ramasse un ou plusieurs objets. La syntaxe la plus simple de cette commande
    est de préciser tout simplement le nom d'un objet se trouvant sur le sol
    pour le ramasser :
      |yget pomme|n

    Vous pouvez aussi ramasser plusieurs objets d'un coup :
      |yget 3 pommes|n

    Ou ramasser tous les objets de ce nom :
      |yget * pommes|n

    Par défaut, les objets que vous ramassez seront placés dans votre inventaire,
    défini par la liste de ce que vous portez sur vous, pouvant contenir l'objet en
    question. Si vous portez une paire de jeans par exemple, vous possédez
    probablement des poches, même si elles ne sont pas trop grandes. Si vous n'avez
    plus de place dans vos vêtements ou conteneurs, vous essayerez de prendre
    autant que possible avec vos mains, si ce que vous essayez de prendre n'est pas
    trop lourd. Vous pouvez aussi préciser dans quel conteneur placer les objets
    que vous venez de ramasser :
      |yget 5 pommes into sac en papier|n

    Vous pouvez également récupérer les objets depuis un conteneur, dans la
    salle (comme un coffre ou un meuble), ou bien sur vous. Pour ce faire,
    précisez le nom du conteneur après le mot-clé |yfrom|n :
      |yget billet from coffre|n

    Vous pouvez combiner ces différentes syntaxes si besoin :
      |yget 5 pommes from panier into filet|n

    Voir aussi : drop, hold, put, wear, remove.

    """

    key = "get"
    aliases = ["prendre"]
    locks = "cmd:all()"
    help_category = CATEGORY

    def func(self):
        """Implements the command."""
        caller = self.caller
        if not self.args.strip():
            self.msg("|gQue voulez-vous ramasser ?|n")
            return

        # Extract the quantity, if specified
        quantity = 1
        words = self.args.strip().split(" ")
        if RE_D.search(words[0]):
            quantity = int(words.pop(0))
        elif words[0] == "*":
            quantity = None
            del words[0]

        # Extract from and into
        obj_text = from_text = into_text = ""
        for i, word in reversed(list(enumerate(words))):
            if word.lower() == "from":
                from_text = " ".join(words[i + 1:])
                del words[i:]
            elif word.lower() == "into":
                into_text = " ".join(words[i + 1:])
                del words[i:]
        obj_text = " ".join(words)

        if not obj_text:
            self.msg("|gVous devez préciser au moins un nom d'objet à ramasser.|n")
            return

        # Try to find the from object (higher priority since we need it in the next search)
        from_objs = [self.caller.location]
        if from_text:
            candidates = self.caller.location.contents + self.caller.equipment.all()
            from_objs = self.caller.search(from_text, quiet=True, candidates=candidates)
            if not from_objs:
                self.msg("|rVous ne voyez pas cela : {}.|n".format(from_text))
                return

        # Try to find the object
        from_obj_contents = [content for obj in from_objs for content in obj.contents]
        objs = self.caller.search(obj_text, quiet=True, candidates=from_obj_contents)
        if objs:
            # Alter the list depending on quantity
            if quantity == 0:
                quantity = 1
            objs = objs[:quantity]
        else:
            self.msg("|rVous ne voyez pas cela : {}.|n".format(obj_text))
            return

        # Try to find the into objects
        into_objs = None
        if into_text:
            into_objs = self.caller.search(into_text, quiet=True)
            if not into_objs:
                self.msg("|rYou can't find that: {}.|n".format(into_text))
                return

        # Try to put the objects in the caller
        can_get = self.caller.equipment.can_get(objs, filter=into_objs)
        if can_get:
            # Messages to display
            ot_kwargs = {"char": self.caller}
            objs = can_get.objects()
            my_msg = "You get "
            my_msg += objs.wrapped_names(self.caller)
            ot_msg = "{char} gets {objs}"
            ot_kwargs["objs"] = objs
            if from_text:
                from_objs = ObjectSet(from_objs)
                my_msg += " from " + from_objs.wrapped_names(self.caller)
                ot_msg += " from {from_objs}"
                ot_kwargs["from_objs"] = from_objs
            if into_text:
                my_msg += ", and drop {} into ".format("it" if len(can_get.objects()) < 2 else "them")
                my_msg += ObjectSet(into_objs).wrapped_names(self.caller)
            my_msg += "."
            ot_msg += "."
            self.msg(my_msg)
            self.caller.location.msg_contents(ot_msg, exclude=[self.caller], mapping=ot_kwargs)
            self.caller.equipment.get(can_get)
<<<<<<< HEAD
            self.msg("Vous ramassez {}.".format(list_to_string(can_get.objects().names(self.caller), endsep="et")))
=======
>>>>>>> 32e402fd
        else:
            self.msg("|rOn dirait que vous ne pouvez pas ramasser cela.|n")


class CmdDrop(Command):
    """
    Drop something.

    Usage:
      drop [quantity] <object name> [from <container>] [into <container>]

    Drop some object.  The most simple usage is to specify the object name
    to drop on the floor:
      |ydrop apple|n

    You can also drop several objects at once:
      |ydrop 3 apples|n

    Or drop all of them:
      |ydrop * apples|n

    By default, the objects you want to drop will be searched in your inventory,
    that is, everything you are wearing and what they contain.  You don't have to
    specify the origin of the objects: if the apples you try to drop, in the same
    example, can be found in your inventory, then you don't need to specify the
    container in which to look for.  But sometimes, it is useful to specify one
    container from which the objects should be searched.  To do so, specify the
    container name after the |yfrom|n keyword:
      |ydrop 5 apples from lunchbox|n

    Finally, you can also drop objects into one or more specific containers.  This
    syntax is most helpful to put clothes in a drawer for instance, or place a jar
    in a cupboard.  To drop in a specific container, use the |yinto|n keyword
    followed by your container name:
      |ydrop coin into chest|n

    You can combine all these syntaxes if needed:
      |ydrop 5 apples from basket into lunchbox|n

    See also: get, hold, put, wear, remove.

    """

    key = "drop"
    aliases = ["put"]
    locks = "cmd:all()"
    help_category = CATEGORY

    def func(self):
        """Implements the command."""
        caller = self.caller
        if not self.args.strip():
            self.msg("|gWhat do you want to drop?|n")
            return

        # Extract the quantity, if specified
        quantity = 1
        words = self.args.strip().split(" ")
        if RE_D.search(words[0]):
            quantity = int(words.pop(0))
        elif words[0] == "*":
            quantity = None
            del words[0]

        # Extract from and into
        obj_text = from_text = into_text = ""
        for i, word in reversed(list(enumerate(words))):
            if word.lower() == "from":
                from_text = " ".join(words[i + 1:])
                del words[i:]
            elif word.lower() == "into":
                into_text = " ".join(words[i + 1:])
                del words[i:]
        obj_text = " ".join(words)

        if not obj_text:
            self.msg("|gYou should at least specify an object name to drop.|n")
            return

        # Try to find the from object (higher priority since we need it in the next search)
        if from_text:
            candidates = caller.equipment.all(only_visible=True)
            from_objs = self.caller.search(from_text, quiet=True, candidates=candidates)
            from_obj_contents = [content for obj in from_objs for content in obj.contents]
            if not from_obj_contents:
                self.msg("|rYou can't find that: {}.|n".format(from_text))
                return
        else:
            from_obj_contents = caller.equipment.all(only_visible=True)

        # Try to find the object
        objs = self.caller.search(obj_text, quiet=True, candidates=from_obj_contents)
        if objs:
            # Alter the list depending on quantity
            if quantity == 0:
                quantity = 1
            objs = objs[:quantity]
        else:
            self.msg("|rYou can't find that: {}.|n".format(obj_text))
            return

        # Try to find the into objects
        into_objs = []
        if into_text:
            into_objs = self.caller.search(into_text, quiet=True)
            if not into_objs:
                self.msg("|rYou can't find that: {}.|n".format(into_text))
                return

        # Try to put the objects in the containers
        can_drop = self.caller.equipment.can_drop(objs, filter=into_objs)
        if can_drop:
            # Messages to display
            ot_kwargs = {"char": self.caller}
            objs = can_drop.objects()
            my_msg = "You drop " + objs.wrapped_names(self.caller)
            ot_msg = "{char} drops {objs}"
            ot_kwargs["objs"] = objs
            if from_text:
                from_objs = ObjectSet(from_objs)
                my_msg += " from " + from_objs.wrapped_names(self.caller)
                ot_msg += " from {from_objs}"
                ot_kwargs["from_objs"] = from_objs
            if into_text:
                into_objs = ObjectSet(into_objs)
                my_msg += ", and put {} into ".format("it" if len(objs) < 2 else "them")
                my_msg += into_objs.wrapped_names(self.caller)
                ot_msg = "{char} puts {objs} into {into_objs}"
                ot_kwargs["into_objs"] = into_objs
            my_msg += "."
            ot_msg += "."
            self.msg(my_msg)
            self.caller.location.msg_contents(ot_msg, exclude=[self.caller], mapping=ot_kwargs)
            self.caller.equipment.drop(can_drop)
        else:
            self.msg("|rIt seems you cannot drop that.|n")


class CmdUse(Command):

    """
    Use an object given in argument.

    Usage:
        use <object name>

    This command allows you to use an object with an obvious usage, like a phone
    or computer.  More specific commands are available for more specific actions.
    To use a phone that you have near at hand, for instance, just enter
    |huse|n followed by the name of the phone to use.

    Example:
        use computer

    """

    key = "use"
    help_category = CATEGORY

    def func(self):
        """Execute the command."""
        # Search for this object
        obj = self.caller.search(self.args)
        if not obj:
            return

        # First, check that what is being used isn't a character
        if inherits_from(obj, "typeclasses.characters.Character"):
            self.msg("Hmm, il faudrait peut-être demander la permission avant d'essayer de faire cela !")
            return

        # It needs to have a type handler anyway
        types = []
        if hasattr(obj, "types"):
            types = obj.types.can("use")

        if not types:
            self.msg("Que voulez-vous faire avec {} ?".format(obj.get_display_name(self.caller)))
            return

        types[0].use(self.caller)


class CmdAnswer(Command):

    """
    Answer to the most recent notification you have received.

    If you have a phone or computer and it receives notifications (like a
    new message), you can use the |yanswer|n command to directly open
    this notification and answer to it.  Obviously, the most common use case is when
    somebody calls you.  You will then hear the phone ring and can answer to it by
    entering |yanswer|n.

    If you have more than one devices, you can specify part of the name of the device
    as an argument, to choose only the most recent notification from this device.
    For example:
      |yanswer orange phone|n

    """

    key = "answer"
    help_category = CATEGORY

    def func(self):
        """Execute the command."""
        candidates = self.caller.contents + self.caller.location.contents
        notifications = []
        if self.args.strip():
            # Filter based on the object's name
            objs = self.caller.search(self.args.strip(), candidates=candidates, quiet=True)
            if objs:
                obj = objs[0]
                if not hasattr(obj, "types"):
                    self.msg("|r{} isn't a phone or computer with notifications.|n".format(obj.get_display_name(self.caller)))
                    return

                for type in obj.types:
                    if hasattr(type, "notifications"):
                        notifications.extend(type.notifications.all())
            else:
                self.msg("|rCan't find that:|n {}".format(self.args.strip()))
                return

        else:
            for obj in candidates:
                if not hasattr(obj, "types"):
                    continue

                for type in obj.types:
                    if hasattr(type, "notifications"):
                        notifications.extend(type.notifications.all())

        if not notifications:
            self.msg("It seems like you have no unread notification on any of your devices.")
            return
        notification = notifications[-1]

        # Try to see if the device can be used
        obj = notification.obj
        if not obj.types.can("use"):
            self.msg("Vous ne pouvez adresser cette notification sur {}.".format(obj.get_display_name(self.caller)))
            return

        notification.address(self.caller)


class CmdEquipment(Command):
    """
    Affiche votre équipement.

    Syntaxe :
      equipment

    Cette commande affiche votre équipement, c'est-à-dire, ce que vous portez sur
    vous comme vêtement ou conteneur, y compris ce que vous tenez dans vos mains.
    Notez que vous verrez tout ce que vous portez grâce à cette commande : si vous
    portez des chaussettes dissimulées par vos chaussures, vous verrez autant vos
    chaussures que chaussettes, contrairement aux autres personnages qui vous
    regardent et ne verront que vos chaussures, ce qui est somme toute préférable.

    Voir aussi : inventory, get, drop, wear, remove, empty, hold.

    """

    key = "equipment"
    aliases = ["eq", "équipement"]
    locks = "cmd:all()"
    help_category = CATEGORY

    def func(self):
        """Implements the command."""
        self.msg(self.caller.equipment.format_equipment(looker=self.caller, show_covered=True))


class CmdInventory(Command):
    """
    Display your inventory.

    Usage:
      inventory [object name]

    This command displays your inventory, that is, the list of what you are wearing
    and what they contain, if they contain anything.  Usually, when you pick up
    something, it will end up in one of your hands.  However, if you have some
    pocket or a backpack or similar, what you pick up will probably end up in there,
    assuming there is room.  A container can contain other containers, too, so that
    you can have a backpack containing a plastic bag containing apples.  In this
    case, when you type |yinventory|n, you will see your backpack, inside of it the
    plastic bag, and inside of it your apples.  This command is useful to list
    everything you are carrying, even if it's hidden in various containers.

    You can also specify an object name to filter based on this name.  This allows
    to use |yinventory|n as a request: find where are my apples.  Following the same
    example, you could use |yinventory apples|n and it will only display your apples
    and where they are, not displaying you the rest of your inventory.  Notice that
    containers that contain your apples are still displayed for clarity.  This will
    help you retrieve something you have lost, something you know you are carrying but
    can't remember where.  In a way, it's a bit like patting your pockets and
    looking into all your bags to find something, but it will be much quicker.

    Remember that you do not need to specify the containers to use your objcts:
    following the same example, of your backpack containing a plastic bag containg
    your apples, if you want to eat one, you just need to enter |yeat apple|n.
    The system will find them automatically, no need to get them manually from the
    plastic bag.

    See also: equipment, get, drop, wear, remove, empty, hold.

    """

    key = "inventory"
    aliases = ["i"]
    locks = "cmd:all()"
    help_category = CATEGORY

    def func(self):
        """Implements the command."""
        only_show = None
        if self.args.strip():
            candidates = self.caller.equipment.all(only_visible=True, looker=self.caller)
            only_show = self.caller.search(self.args, candidates=candidates, quiet=True)
            if not only_show:
                self.msg("You don't carry that.")
                return

        inventory = self.caller.equipment.format_inventory(only_show=only_show)
        self.msg(inventory)


class CmdWear(Command):
    """
    Wear an object from your inventory.

    Usage:
      wear <object name>[, <body part>]

    This command allows you to wear an object that you have in your inventory.
    Something you aren't already wearing.  For instance, let's say you pick up
    a shirt: when using the |yget|n command, it will go either in one of your
    containers (like a bag) or in your hands.  To wear it, you need to use the
    |ywear|n command:
      |ywear shirt|n

    You can also specify the body part on which to wear this object.  Some objects
    can be worn on different body parts.  In this case, specify the body part after
    a comma:
      |ywear pink sock, right foot|n

    If the object can be worn on various body parts but you don't specify it, the
    system will try to guess on which body part to wear this object.

    See also: equipment, get, drop, remove, empty, hold.

    """

    key = "wear"
    aliases = []
    locks = "cmd:all()"
    help_category = CATEGORY

    def func(self):
        """Implements the command."""
        if "," in self.args:
            obj_name, body_part = self.args.rsplit(",", 1)
            obj_name = obj_name.strip()
            body_part = body_part.strip()
        else:
            obj_name = self.args.strip()
            body_part = ""

        # First, try to find the object to wear
        objs = self.caller.search(obj_name, quiet=True, candidates=self.caller.equipment.all(only_visible=True))
        # Filter, removing already-worn objects
        objs = [obj for obj in objs if self.caller.equipment.can_wear(obj)]

        if not objs:
            self.msg("|gYou don't find that: {}.|n".format(obj_name))
            return

        obj = objs[0]

        # Check the body parts
        first_level = self.caller.equipment.first_level
        prefered_limbs = []
        if body_part:
            for limb in first_level.keys():
                if limb.name.startswith(body_part):
                    prefered_limbs.append(limb)

            if not prefered_limbs:
                self.msg("|gCan't find this body part: {}.|n".format(body_part))
                return

        if prefered_limbs:
            for limb in prefered_limbs:
                if self.caller.equipment.can_wear(obj, limb):
                    limb.msg_wear(doer=self.caller, obj=obj)
                    self.caller.equipment.wear(obj, limb)
                    return
            self.msg("|rYou can't wear {} anywhere.|n".format(obj.get_display_name(self.caller)))
            return

        # Choose the first match
        limb = self.caller.equipment.can_wear(obj)
        if limb:
            limb.msg_wear(doer=self.caller, obj=obj)
            self.caller.equipment.wear(obj, limb)
        else:
            self.msg("|rYou can't wear {} anywhere.|n".format(obj.get_display_name(self.caller)))


class CmdRemove(Command):
    """
    Stop wearing an object.

    Usage:
      remove <object name> [into <container>]

    Stop weearing (remove) some object that you are wearing, that is, something
    that is visible in your equipment (see the |yequipment|n command).  If you are
    wearing a shirt, for instance, and would like to stop wearing it:
      |yremove shirt|n

    You can also specify a container in which to drop this object when it is
    removed.  By default, the system will try to find the container on you (in your
    pockets or bags) but you can help it, to order your posessions in a better way:
      |yremove shirt into backpack|n

    See also: get, drop, hold, wear, empty.

    """

    key = "remove"
    aliases = []
    locks = "cmd:all()"
    help_category = CATEGORY

    def func(self):
        """Implements the command."""
        caller = self.caller
        if not self.args.strip():
            self.msg("|gWhat do you want to stop wearing?|n")
            return

        # Extract into
        words = self.args.strip().split(" ")
        obj_text = into_text = ""
        for i, word in reversed(list(enumerate(words))):
            if word.lower() == "into":
                into_text = " ".join(words[i + 1:])
                del words[i:]
        obj_text = " ".join(words)

        if not obj_text:
            self.msg("|gYou should at least specify an object name to remove.|n")
            return

        # Try to find the object
        objs = caller.search(obj_text, quiet=True, candidates=caller.equipment.all(only_visible=True))
        if not objs:
            self.msg("|rYou can't find that: {}.|n".format(obj_text))
            return
        obj = objs[0]

        # Try to find the into objects
        into_obj = None
        if into_text:
            into_objs = self.caller.search(into_text, quiet=True)
            if not into_objs:
                self.msg("|rYou can't find that: {}.|n".format(into_text))
                return
            into_obj = into_objs[0]

        can_remove = caller.equipment.can_remove(obj, container=into_obj)
        if can_remove:
            caller.equipment.remove(obj, can_remove)
            caller.msg("You stop wearing {obj}.".format(obj=obj.get_display_name(caller)))
            caller.location.msg_contents("{caller} stops wearing {obj}.", mapping=dict(caller=caller, obj=obj), exclude=[caller])
        else:
            self.msg("|rYou can't stop wearing {}.|n".format(obj.get_display_name(self.caller)))


class CmdHold(Command):
    """
    Hold an object in your hand.

    Usage:
      hold <object name>

    Hold an object.  If the object you specify is in your inventory but not in
    your hand, you will hold it, assuming you have a free hand.  This is useful
    to quickly hold weapons and use them, rather than having to check your inventory
    to find it.
      |yhold baton|n

    See also: get, drop, wear, remove, empty.

    """

    key = "hold"
    aliases = []
    locks = "cmd:all()"
    help_category = CATEGORY

    def func(self):
        """Implements the command."""
        caller = self.caller
        if not self.args.strip():
            self.msg("|gWhat do you want to hold?|n")
            return

        # Try to find the object
        obj_text = self.args.strip()
        objs = caller.search(obj_text, quiet=True, candidates=caller.equipment.all(only_visible=True))
        objs = [obj for obj in objs if not obj.tags.get(category="eq")]
        if not objs:
            self.msg("|rYou can't find that: {}.|n".format(obj_text))
            return

        obj = objs[0]

        can_hold = caller.equipment.can_hold(obj)
        if can_hold:
            can_hold[0].msg_hold(doer=self.caller, obj=obj)
            caller.equipment.hold(obj, can_hold[0])
        else:
            self.msg("|rYou can't hold {}.|n".format(obj.get_display_name(self.caller)))


class CmdEmpty(Command):

    """
    Empty a container.

    Usage:
      empty <container> [into <other container>]

    Empty a container, like a bag.  The simple usage of this command is to empty a
    container right on the floor:
      |yempty backpack|n

    All the container content will be dropped to the floor.  Alternatively, you can
    specify another container in which to empty the first one.  To do so, specify
    the second container after the |yinto|n keyword:
      |yempty purse into backpack|n

    Notice that the original container will still be at the same place, it will
    just be empty, assuming this command succeeds.

    See also: get, drop, hold, wear, remove.

    """

    key = "empty"
    aliases = ["dump"]
    locks = "cmd:all()"
    help_category = CATEGORY

    def func(self):
        """Implements the command."""
        caller = self.caller
        if not self.args.strip():
            self.msg("|gWhat do you want to empty?|n")
            return

        # Extract into
        words = self.args.strip().split(" ")
        obj_text = into_text = ""
        for i, word in reversed(list(enumerate(words))):
            if word.lower() == "into":
                into_text = " ".join(words[i + 1:])
                del words[i:]
        obj_text = " ".join(words)

        if not obj_text:
            self.msg("|gYou should at least specify an object name to empty.|n")
            return

        # Try to find the object
        objs = caller.search(obj_text, quiet=True, candidates=caller.equipment.all(only_visible=True))
        objs = [content for obj in objs for content in obj.contents]
        if not objs:
            self.msg("|rYou can't find that: {}.|n".format(obj_text))
            return

        # Try to find the into objects
        into_objs = []
        if into_text:
            into_objs = self.caller.search(into_text, quiet=True, candidates=caller.equipment.all(only_visible=True))
            if not into_objs:
                self.msg("|rYou can't find that: {}.|n".format(into_text))
                return

        # Try to put the objects in the containers
        can_drop = caller.equipment.can_drop(objs, filter=into_objs)
        if can_drop:
            # Messages to display
            ot_kwargs = {"char": self.caller}
            objs = can_drop.objects()
            my_msg = "You drop " + objs.wrapped_names(self.caller)
            ot_msg = "{char} drops {objs}"
            ot_kwargs["objs"] = objs
            if into_text:
                into_objs = ObjectSet(into_objs)
                my_msg += ", and put {} into ".format("it" if len(objs) < 2 else "them")
                my_msg += into_objs.wrapped_names(self.caller)
                ot_msg = "{char} puts {objs} into {into_objs}"
                ot_kwargs["into_objs"] = into_objs
            my_msg += "."
            ot_msg += "."
            self.msg(my_msg)
            self.caller.location.msg_contents(ot_msg, exclude=[self.caller], mapping=ot_kwargs)
            self.caller.equipment.drop(can_drop)
        else:
            self.msg("|rIt seems you cannot drop anything from that.|n")<|MERGE_RESOLUTION|>--- conflicted
+++ resolved
@@ -129,27 +129,23 @@
             # Messages to display
             ot_kwargs = {"char": self.caller}
             objs = can_get.objects()
-            my_msg = "You get "
+            my_msg = "Vous ramassez "
             my_msg += objs.wrapped_names(self.caller)
-            ot_msg = "{char} gets {objs}"
+            ot_msg = "{char} ramasse {objs}"
             ot_kwargs["objs"] = objs
             if from_text:
                 from_objs = ObjectSet(from_objs)
-                my_msg += " from " + from_objs.wrapped_names(self.caller)
-                ot_msg += " from {from_objs}"
+                my_msg += " depuis " + from_objs.wrapped_names(self.caller)
+                ot_msg += " depuis {from_objs}"
                 ot_kwargs["from_objs"] = from_objs
             if into_text:
-                my_msg += ", and drop {} into ".format("it" if len(can_get.objects()) < 2 else "them")
+                my_msg += ", dans "
                 my_msg += ObjectSet(into_objs).wrapped_names(self.caller)
             my_msg += "."
             ot_msg += "."
             self.msg(my_msg)
             self.caller.location.msg_contents(ot_msg, exclude=[self.caller], mapping=ot_kwargs)
             self.caller.equipment.get(can_get)
-<<<<<<< HEAD
-            self.msg("Vous ramassez {}.".format(list_to_string(can_get.objects().names(self.caller), endsep="et")))
-=======
->>>>>>> 32e402fd
         else:
             self.msg("|rOn dirait que vous ne pouvez pas ramasser cela.|n")
 
