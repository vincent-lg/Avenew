--- conflicted
+++ resolved
@@ -1,124 +1,121 @@
-# -*- coding: utf-8 -*-
-
-"""
-Evennia settings file.
-
-The available options are found in the default settings file found
-here:
-
-c:\users\vincent\evennia\evennia\settings_default.py
-
-Remember:
-
-Don't copy more from the default file than you actually intend to
-change; this will make sure that you don't overload upstream updates
-unnecessarily.
-
-When changing a setting requiring a file system path (like
-path/to/actual/file.py), use GAME_DIR and EVENNIA_DIR to reference
-your game folder and the Evennia library folders respectively. Python
-paths (path.to.module) should be given relative to the game's root
-folder (typeclasses.foo) whereas paths within the Evennia library
-needs to be given explicitly (evennia.foo).
-
-"""
-
-# Use the defaults from Evennia unless explicitly overridden
-from evennia.settings_default import *
-
-######################################################################
-# Evennia base server config
-######################################################################
-
-# This is the name of your game. Make it catchy!
-SERVERNAME = "Avenew One"
-
-######################################################################
-# Django web features
-######################################################################
-
-## Commands
-# UnloggedinCmdSet
-CMDSET_UNLOGGEDIN = "commands.unloggedin.UnloggedinCmdSet"
-DELAY_CMD_LOGINSTART = 0
-
-# Default command class
-COMMAND_DEFAULT_CLASS = "commands.command.MuxCommand"
-
-# Multi-session mode : 2
-# One account, multiple account, only one session per character
-MULTISESSION_MODE = 2
-
-# Time factor
-TIME_FACTOR = 4
-
-# Timezone
-# Time configuration
-TIME_ZONE = "America/Los_Angeles"
-TIME_GAME_EPOCH = 1577865600
-
-# Channel options
-CHANNEL_COMMAND_CLASS = "commands.comms.ChannelCommand"
-
-# Screen reader and accessibility options
-SCREENREADER_REGEX_STRIP = r"\+-+|\+$|\+~|---+|~~+|==+"
-
-# Web
-INSTALLED_APPS += (
-        "anymail",
-        "background_task",
-        "evennia_wiki",
-        "web.evapp",
-        "web.builder",
-        "web.help_system",
-        "web.text",
-)
-
-# Temporarily disable websocket on the client
-WEBSOCKET_CLIENT_ENABLED = False
-
-## Communication
-TEST_SESSION = False
-
-<<<<<<< HEAD
-# Language options
-USE_I18N = True
-LANGUAGE_CODE = 'fr'
-ENCODINGS = ["latin-1", "utf-8", "ISO-8859-1"]
-
-# Private settings
-=======
-LOGGING = {
-    'version': 1,
-    'disable_existing_loggers': False,
-    'formatters': {
-        'simple': {
-            'format': '%(asctime)s [%(levelname)s] %(message)s'
-        },
-    },
-    'handlers': {
-        'console': {
-            'class': 'logging.StreamHandler',
-            'level': 'INFO',
-        },
-        'tasks_file': {
-            'level': 'INFO',
-            'class': 'logging.FileHandler',
-            'filename': 'server/logs/tasks.log',
-            'formatter': 'simple',
-        },
-    },
-    'loggers': {
-        'background_task': {
-            'handlers': ['tasks_file', 'console'],
-            'level': 'DEBUG',
-            'propagate': True,
-        },
-    },
-}
-
->>>>>>> e58aed05
-try:
-    from server.conf.secret_settings import *
-except ImportError:
-    pass
+# -*- coding: utf-8 -*-
+
+"""
+Evennia settings file.
+
+The available options are found in the default settings file found
+here:
+
+c:\users\vincent\evennia\evennia\settings_default.py
+
+Remember:
+
+Don't copy more from the default file than you actually intend to
+change; this will make sure that you don't overload upstream updates
+unnecessarily.
+
+When changing a setting requiring a file system path (like
+path/to/actual/file.py), use GAME_DIR and EVENNIA_DIR to reference
+your game folder and the Evennia library folders respectively. Python
+paths (path.to.module) should be given relative to the game's root
+folder (typeclasses.foo) whereas paths within the Evennia library
+needs to be given explicitly (evennia.foo).
+
+"""
+
+# Use the defaults from Evennia unless explicitly overridden
+from evennia.settings_default import *
+
+######################################################################
+# Evennia base server config
+######################################################################
+
+# This is the name of your game. Make it catchy!
+SERVERNAME = "Avenew One"
+
+######################################################################
+# Django web features
+######################################################################
+
+## Commands
+# UnloggedinCmdSet
+CMDSET_UNLOGGEDIN = "commands.unloggedin.UnloggedinCmdSet"
+DELAY_CMD_LOGINSTART = 0
+
+# Default command class
+COMMAND_DEFAULT_CLASS = "commands.command.MuxCommand"
+
+# Multi-session mode : 2
+# One account, multiple account, only one session per character
+MULTISESSION_MODE = 2
+
+# Time factor
+TIME_FACTOR = 4
+
+# Timezone
+# Time configuration
+TIME_ZONE = "America/Los_Angeles"
+TIME_GAME_EPOCH = 1577865600
+
+# Channel options
+CHANNEL_COMMAND_CLASS = "commands.comms.ChannelCommand"
+
+# Screen reader and accessibility options
+SCREENREADER_REGEX_STRIP = r"\+-+|\+$|\+~|---+|~~+|==+"
+
+# Web
+INSTALLED_APPS += (
+        "anymail",
+        "background_task",
+        "evennia_wiki",
+        "web.evapp",
+        "web.builder",
+        "web.help_system",
+        "web.text",
+)
+
+# Temporarily disable websocket on the client
+WEBSOCKET_CLIENT_ENABLED = False
+
+## Communication
+TEST_SESSION = False
+
+# Language options
+USE_I18N = True
+LANGUAGE_CODE = 'fr'
+ENCODINGS = ["latin-1", "utf-8", "ISO-8859-1"]
+
+LOGGING = {
+    'version': 1,
+    'disable_existing_loggers': False,
+    'formatters': {
+        'simple': {
+            'format': '%(asctime)s [%(levelname)s] %(message)s'
+        },
+    },
+    'handlers': {
+        'console': {
+            'class': 'logging.StreamHandler',
+            'level': 'INFO',
+        },
+        'tasks_file': {
+            'level': 'INFO',
+            'class': 'logging.FileHandler',
+            'filename': 'server/logs/tasks.log',
+            'formatter': 'simple',
+        },
+    },
+    'loggers': {
+        'background_task': {
+            'handlers': ['tasks_file', 'console'],
+            'level': 'DEBUG',
+            'propagate': True,
+        },
+    },
+}
+
+# Private settings
+try:
+    from server.conf.secret_settings import *
+except ImportError:
+    pass