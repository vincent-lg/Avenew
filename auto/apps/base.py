--- conflicted
+++ resolved
@@ -594,10 +594,7 @@
 
     """An applicaiton-specific command."""
 
-<<<<<<< HEAD
     help_category = "Application"
-=======
-    help_category = "Application-specific"
 
 def get_NET():
     """Return the storage and NET singleton object.
@@ -618,5 +615,4 @@
         print "Creating the net..."
         NET = create_script("typeclasses.scripts.Net")
 
-    return NET
->>>>>>> 9a81da7e
+    return NET